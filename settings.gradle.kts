/*
 * Copyright (C) 2022 Slack Technologies, LLC
 *
 * Licensed under the Apache License, Version 2.0 (the "License");
 * you may not use this file except in compliance with the License.
 * You may obtain a copy of the License at
 *
 *    https://www.apache.org/licenses/LICENSE-2.0
 *
 * Unless required by applicable law or agreed to in writing, software
 * distributed under the License is distributed on an "AS IS" BASIS,
 * WITHOUT WARRANTIES OR CONDITIONS OF ANY KIND, either express or implied.
 * See the License for the specific language governing permissions and
 * limitations under the License.
 */
import org.jetbrains.intellij.platform.gradle.extensions.intellijPlatform

pluginManagement {
  // Non-delegate APIs are annoyingly not public so we have to use withGroovyBuilder
  fun hasProperty(key: String): Boolean {
    return settings.withGroovyBuilder { "hasProperty"(key) as Boolean }
  }

  repositories {
    // Repos are declared roughly in order of likely to hit.

    // Snapshots/local go first in order to pre-empty other repos that may contain unscrupulous
    // snapshots.
    if (hasProperty("foundry.gradle.config.enableSnapshots")) {
      maven("https://oss.sonatype.org/content/repositories/snapshots")
      maven("https://androidx.dev/snapshots/latest/artifacts/repository")
      maven("https://oss.jfrog.org/libs-snapshot")
    }

    if (hasProperty("foundry.gradle.config.enableMavenLocal")) {
      mavenLocal()
    }

    mavenCentral()

    google()

    // Kotlin bootstrap repository, useful for testing against Kotlin dev builds. Usually only
    // tested on CI shadow jobs
    // https://kotlinlang.slack.com/archives/C0KLZSCHF/p1616514468003200?thread_ts=1616509748.001400&cid=C0KLZSCHF
    maven("https://maven.pkg.jetbrains.space/kotlin/p/kotlin/bootstrap") {
      name = "Kotlin-Bootstrap"
      content {
        // this repository *only* contains Kotlin artifacts (don't try others here)
        includeGroupByRegex("org\\.jetbrains.*")
      }
    }

    maven("https://packages.jetbrains.team/maven/p/kpm/public/")
    maven("https://maven.pkg.jetbrains.space/public/p/compose/dev")

    gradlePluginPortal()
  }
}

buildscript {
  dependencies {
    // Force a newer version of okio, otherwise intellijPlatform and wire conflict
    classpath("com.squareup.okio:okio:3.10.2")
  }
}

plugins {
<<<<<<< HEAD
  id("com.gradle.develocity") version "3.18.2"
  id("org.jetbrains.intellij.platform.settings") version "2.2.1"
  id("org.jetbrains.intellij.platform") version "2.2.1" apply false
=======
  id("com.gradle.develocity") version "3.19.1"
  id("org.jetbrains.intellij.platform.settings") version "2.1.0"
  id("org.jetbrains.intellij.platform") version "2.1.0" apply false
>>>>>>> a936b2dc
}

dependencyResolutionManagement {
  versionCatalogs {
    if (System.getenv("DEP_OVERRIDES") == "true") {
      val overrides = System.getenv().filterKeys { it.startsWith("DEP_OVERRIDE_") }
      maybeCreate("libs").apply {
        for ((key, value) in overrides) {
          val catalogKey = key.removePrefix("DEP_OVERRIDE_").lowercase()
          println("Overriding $catalogKey with $value")
          version(catalogKey, value)
        }
      }
    }
  }

  repositoriesMode = RepositoriesMode.FAIL_ON_PROJECT_REPOS

  // Non-delegate APIs are annoyingly not public so we have to use withGroovyBuilder
  fun hasProperty(key: String): Boolean {
    return settings.withGroovyBuilder { "hasProperty"(key) as Boolean }
  }

  repositories {
    // Repos are declared roughly in order of likely to hit.

    // Snapshots/local go first in order to pre-empty other repos that may contain unscrupulous
    // snapshots.
    if (hasProperty("foundry.gradle.config.enableSnapshots")) {
      maven("https://oss.sonatype.org/content/repositories/snapshots")
      maven("https://androidx.dev/snapshots/latest/artifacts/repository")
      maven("https://oss.jfrog.org/libs-snapshot")
    }

    if (hasProperty("foundry.gradle.config.enableMavenLocal")) {
      mavenLocal()
    }

    mavenCentral()

    google()

    // Kotlin bootstrap repository, useful for testing against Kotlin dev builds. Usually only
    // tested on CI shadow jobs
    // https://kotlinlang.slack.com/archives/C0KLZSCHF/p1616514468003200?thread_ts=1616509748.001400&cid=C0KLZSCHF
    maven("https://maven.pkg.jetbrains.space/kotlin/p/kotlin/bootstrap") {
      name = "Kotlin-Bootstrap"
      content {
        // this repository *only* contains Kotlin artifacts (don't try others here)
        includeGroupByRegex("org\\.jetbrains.*")
      }
    }

    maven("https://packages.jetbrains.team/maven/p/kpm/public/")
    maven("https://maven.pkg.jetbrains.space/public/p/compose/dev")

    intellijPlatform { defaultRepositories() }

    gradlePluginPortal()
  }
}

val VERSION_NAME: String by extra.properties

develocity {
  buildScan {
    termsOfUseUrl.set("https://gradle.com/terms-of-service")
    termsOfUseAgree.set("yes")

    tag(if (System.getenv("CI").isNullOrBlank()) "Local" else "CI")
    tag(VERSION_NAME)
  }
}

rootProject.name = "foundry"

// Please keep these in alphabetical order!
include(
  ":platforms:gradle:agp-handlers:agp-handler-api",
  ":platforms:gradle:better-gradle-properties",
  ":platforms:gradle:foundry-gradle-plugin",
  ":platforms:intellij:artifactory-authenticator",
  ":platforms:intellij:compose",
  ":platforms:intellij:compose:playground",
  ":platforms:intellij:skate",
  ":tools:cli",
  ":tools:foundry-common",
  ":tools:robolectric-sdk-management",
  ":tools:skippy",
  ":tools:tracing",
  ":tools:version-number",
)

// https://docs.gradle.org/5.6/userguide/groovy_plugin.html#sec:groovy_compilation_avoidance
enableFeaturePreview("GROOVY_COMPILATION_AVOIDANCE")

// https://docs.gradle.org/current/userguide/declaring_dependencies.html#sec:type-safe-project-accessors
enableFeaturePreview("TYPESAFE_PROJECT_ACCESSORS")<|MERGE_RESOLUTION|>--- conflicted
+++ resolved
@@ -66,15 +66,9 @@
 }
 
 plugins {
-<<<<<<< HEAD
-  id("com.gradle.develocity") version "3.18.2"
+  id("com.gradle.develocity") version "3.19.1"
   id("org.jetbrains.intellij.platform.settings") version "2.2.1"
   id("org.jetbrains.intellij.platform") version "2.2.1" apply false
-=======
-  id("com.gradle.develocity") version "3.19.1"
-  id("org.jetbrains.intellij.platform.settings") version "2.1.0"
-  id("org.jetbrains.intellij.platform") version "2.1.0" apply false
->>>>>>> a936b2dc
 }
 
 dependencyResolutionManagement {
