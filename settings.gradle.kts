--- conflicted
+++ resolved
@@ -61,14 +61,10 @@
 buildscript {
   dependencies {
     // Force a newer version of okio, otherwise intellijPlatform and wire conflict
-<<<<<<< HEAD
-    classpath("com.squareup.okio:okio:3.14.0")
+    classpath("com.squareup.okio:okio:3.15.0")
     // For some reason we need to enforce this on the classpath early
     // See https://github.com/tinyspeck/slack-android-ng/pull/107076
     classpath("com.squareup:kotlinpoet:2.2.0")
-=======
-    classpath("com.squareup.okio:okio:3.15.0")
->>>>>>> 8f8ca29d
   }
 }
 
