/*
 * Copyright (C) 2022 Slack Technologies, LLC
 *
 * Licensed under the Apache License, Version 2.0 (the "License");
 * you may not use this file except in compliance with the License.
 * You may obtain a copy of the License at
 *
 *    https://www.apache.org/licenses/LICENSE-2.0
 *
 * Unless required by applicable law or agreed to in writing, software
 * distributed under the License is distributed on an "AS IS" BASIS,
 * WITHOUT WARRANTIES OR CONDITIONS OF ANY KIND, either express or implied.
 * See the License for the specific language governing permissions and
 * limitations under the License.
 */
import org.jetbrains.intellij.platform.gradle.extensions.intellijPlatform

pluginManagement {
  // Non-delegate APIs are annoyingly not public so we have to use withGroovyBuilder
  fun hasProperty(key: String): Boolean {
    return settings.withGroovyBuilder { "hasProperty"(key) as Boolean }
  }

  repositories {
    // Repos are declared roughly in order of likely to hit.

    // Snapshots/local go first in order to pre-empty other repos that may contain unscrupulous
    // snapshots.
    if (hasProperty("foundry.gradle.config.enableSnapshots")) {
      maven("https://oss.sonatype.org/content/repositories/snapshots")
      maven("https://androidx.dev/snapshots/latest/artifacts/repository")
      maven("https://oss.jfrog.org/libs-snapshot")
    }

    if (hasProperty("foundry.gradle.config.enableMavenLocal")) {
      mavenLocal()
    }

    mavenCentral()

    google()

    // Kotlin bootstrap repository, useful for testing against Kotlin dev builds. Usually only
    // tested on CI shadow jobs
    // https://kotlinlang.slack.com/archives/C0KLZSCHF/p1616514468003200?thread_ts=1616509748.001400&cid=C0KLZSCHF
    maven("https://maven.pkg.jetbrains.space/kotlin/p/kotlin/bootstrap") {
      name = "Kotlin-Bootstrap"
      content {
        // this repository *only* contains Kotlin artifacts (don't try others here)
        includeGroupByRegex("org\\.jetbrains.*")
      }
    }

    maven("https://packages.jetbrains.team/maven/p/kpm/public/")
    maven("https://maven.pkg.jetbrains.space/public/p/compose/dev")

    gradlePluginPortal()
  }
}

buildscript {
  dependencies {
    // Force a newer version of okio, otherwise intellijPlatform and wire conflict
    classpath("com.squareup.okio:okio:3.9.1")
  }
}

plugins {
<<<<<<< HEAD
  id("com.gradle.develocity") version "3.17.2"
  id("org.jetbrains.intellij.platform.settings") version "2.1.0"
  id("org.jetbrains.intellij.platform") version "2.1.0" apply false
=======
  id("com.gradle.develocity") version "3.18.1"
  id("org.jetbrains.intellij.platform.settings") version "2.0.1"
  id("org.jetbrains.intellij.platform") version "2.0.1" apply false
>>>>>>> 37cd64b6
}

dependencyResolutionManagement {
  versionCatalogs {
    if (System.getenv("DEP_OVERRIDES") == "true") {
      val overrides = System.getenv().filterKeys { it.startsWith("DEP_OVERRIDE_") }
      maybeCreate("libs").apply {
        for ((key, value) in overrides) {
          val catalogKey = key.removePrefix("DEP_OVERRIDE_").lowercase()
          println("Overriding $catalogKey with $value")
          version(catalogKey, value)
        }
      }
    }
  }

  repositoriesMode = RepositoriesMode.FAIL_ON_PROJECT_REPOS

  // Non-delegate APIs are annoyingly not public so we have to use withGroovyBuilder
  fun hasProperty(key: String): Boolean {
    return settings.withGroovyBuilder { "hasProperty"(key) as Boolean }
  }

  repositories {
    // Repos are declared roughly in order of likely to hit.

    // Snapshots/local go first in order to pre-empty other repos that may contain unscrupulous
    // snapshots.
    if (hasProperty("foundry.gradle.config.enableSnapshots")) {
      maven("https://oss.sonatype.org/content/repositories/snapshots")
      maven("https://androidx.dev/snapshots/latest/artifacts/repository")
      maven("https://oss.jfrog.org/libs-snapshot")
    }

    if (hasProperty("foundry.gradle.config.enableMavenLocal")) {
      mavenLocal()
    }

    mavenCentral()

    google()

    // Kotlin bootstrap repository, useful for testing against Kotlin dev builds. Usually only
    // tested on CI shadow jobs
    // https://kotlinlang.slack.com/archives/C0KLZSCHF/p1616514468003200?thread_ts=1616509748.001400&cid=C0KLZSCHF
    maven("https://maven.pkg.jetbrains.space/kotlin/p/kotlin/bootstrap") {
      name = "Kotlin-Bootstrap"
      content {
        // this repository *only* contains Kotlin artifacts (don't try others here)
        includeGroupByRegex("org\\.jetbrains.*")
      }
    }

    maven("https://packages.jetbrains.team/maven/p/kpm/public/")
    maven("https://maven.pkg.jetbrains.space/public/p/compose/dev")

    intellijPlatform { defaultRepositories() }

    gradlePluginPortal()
  }
}

val VERSION_NAME: String by extra.properties

develocity {
  buildScan {
    termsOfUseUrl.set("https://gradle.com/terms-of-service")
    termsOfUseAgree.set("yes")

    tag(if (System.getenv("CI").isNullOrBlank()) "Local" else "CI")
    tag(VERSION_NAME)
  }
}

rootProject.name = "foundry"

// Please keep these in alphabetical order!
include(
  ":platforms:gradle:agp-handlers:agp-handler-api",
  ":platforms:gradle:foundry-gradle-plugin",
  ":platforms:intellij:artifactory-authenticator",
  ":platforms:intellij:compose",
  ":platforms:intellij:compose:playground",
  ":platforms:intellij:skate",
  ":tools:foundry-common",
  ":tools:skippy",
  ":tools:tracing",
)

// https://docs.gradle.org/5.6/userguide/groovy_plugin.html#sec:groovy_compilation_avoidance
enableFeaturePreview("GROOVY_COMPILATION_AVOIDANCE")

// https://docs.gradle.org/current/userguide/declaring_dependencies.html#sec:type-safe-project-accessors
enableFeaturePreview("TYPESAFE_PROJECT_ACCESSORS")<|MERGE_RESOLUTION|>--- conflicted
+++ resolved
@@ -66,15 +66,9 @@
 }
 
 plugins {
-<<<<<<< HEAD
-  id("com.gradle.develocity") version "3.17.2"
+  id("com.gradle.develocity") version "3.18.1"
   id("org.jetbrains.intellij.platform.settings") version "2.1.0"
   id("org.jetbrains.intellij.platform") version "2.1.0" apply false
-=======
-  id("com.gradle.develocity") version "3.18.1"
-  id("org.jetbrains.intellij.platform.settings") version "2.0.1"
-  id("org.jetbrains.intellij.platform") version "2.0.1" apply false
->>>>>>> 37cd64b6
 }
 
 dependencyResolutionManagement {
