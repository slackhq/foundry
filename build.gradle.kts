/*
 * Copyright (C) 2022 Slack Technologies, LLC
 *
 * Licensed under the Apache License, Version 2.0 (the "License");
 * you may not use this file except in compliance with the License.
 * You may obtain a copy of the License at
 *
 *    https://www.apache.org/licenses/LICENSE-2.0
 *
 * Unless required by applicable law or agreed to in writing, software
 * distributed under the License is distributed on an "AS IS" BASIS,
 * WITHOUT WARRANTIES OR CONDITIONS OF ANY KIND, either express or implied.
 * See the License for the specific language governing permissions and
 * limitations under the License.
 */
import com.android.build.api.dsl.Lint
import com.diffplug.gradle.spotless.KotlinExtension
import com.diffplug.gradle.spotless.SpotlessExtension
import com.github.gmazzo.buildconfig.BuildConfigExtension
import com.vanniktech.maven.publish.MavenPublishBaseExtension
import dev.bmac.gradle.intellij.GenerateBlockMapTask
import dev.bmac.gradle.intellij.PluginUploader
import dev.bmac.gradle.intellij.UploadPluginTask
import io.gitlab.arturbosch.detekt.Detekt
import io.gitlab.arturbosch.detekt.extensions.DetektExtension
import okio.ByteString.Companion.encode
import org.gradle.util.internal.VersionNumber
import org.jetbrains.dokka.gradle.DokkaExtension
import org.jetbrains.dokka.gradle.engine.parameters.VisibilityModifier
import org.jetbrains.intellij.platform.gradle.extensions.IntelliJPlatformDependenciesExtension
import org.jetbrains.intellij.platform.gradle.extensions.IntelliJPlatformExtension
import org.jetbrains.intellij.platform.gradle.tasks.BuildPluginTask
import org.jetbrains.kotlin.gradle.dsl.JvmDefaultMode
import org.jetbrains.kotlin.gradle.dsl.JvmTarget
import org.jetbrains.kotlin.gradle.dsl.KotlinJvmCompilerOptions
import org.jetbrains.kotlin.gradle.dsl.KotlinJvmProjectExtension
import org.jetbrains.kotlin.gradle.dsl.KotlinVersion.Companion.DEFAULT
<<<<<<< HEAD
import org.jetbrains.kotlin.gradle.dsl.KotlinVersion.KOTLIN_1_9
import org.jetbrains.kotlin.gradle.dsl.KotlinVersion.KOTLIN_2_1
=======
import org.jetbrains.kotlin.gradle.dsl.KotlinVersion.KOTLIN_2_0
>>>>>>> e43cf093
import org.jetbrains.kotlin.gradle.plugin.KotlinBasePlugin
import org.jetbrains.kotlin.gradle.tasks.KotlinCompilationTask
import org.jetbrains.kotlin.samWithReceiver.gradle.SamWithReceiverExtension

plugins {
  alias(libs.plugins.kotlin.jvm) apply false
  alias(libs.plugins.kotlin.multiplatform) apply false
  alias(libs.plugins.kotlin.plugin.sam)
  alias(libs.plugins.detekt)
  alias(libs.plugins.spotless) apply false
  alias(libs.plugins.mavenPublish) apply false
  alias(libs.plugins.dokka)
  alias(libs.plugins.ksp) apply false
  alias(libs.plugins.dependencyAnalysis)
  alias(libs.plugins.sortDependencies) apply false
  alias(libs.plugins.intellij) apply false
  alias(libs.plugins.pluginUploader) apply false
  alias(libs.plugins.buildConfig) apply false
  alias(libs.plugins.lint) apply false
  alias(libs.plugins.wire) apply false
<<<<<<< HEAD
  alias(libs.plugins.binaryCompatibilityValidator)
  alias(libs.plugins.graphAssert) apply false
=======
  alias(libs.plugins.graphAssert)
>>>>>>> e43cf093
}

buildscript {
  dependencies {
    // Apply boms for buildscript classpath
    classpath(platform(libs.asm.bom))
    classpath(platform(libs.kotlin.bom))
    classpath(platform(libs.coroutines.bom))
    classpath(platform(libs.kotlin.gradlePlugins.bom))
  }
}

<<<<<<< HEAD
apiValidation {
  // only :tools:cli is tracking this right now
  // Annoyingly this only uses simple names
  // https://github.com/Kotlin/binary-compatibility-validator/issues/16
  ignoredProjects +=
    listOf(
      "agp-handler-api",
      "foundry-gradle-plugin",
      "artifactory-authenticator",
      "compose",
      "playground",
      "skate",
      "foundry-common",
      "skippy",
      "tracing",
    )
}

// moduleGraphAssert {
//  // Platforms can depend on tools but not the other way around
//  allowed =
//    arrayOf(
//      ":platforms.* -> :tools.*",
//      ":platforms:gradle.* -> :platforms:gradle.*",
//      ":platforms:intellij.* -> :platforms:intellij.*",
//      ":tools.* -> :tools.*",
//    )
//  configurations = setOf("api", "implementation")
// }
=======
moduleGraphAssert {
  // Platforms can depend on tools but not the other way around
  allowed =
    arrayOf(
      ":platforms.* -> :tools.*",
      ":platforms:gradle.* -> :platforms:gradle.*",
      ":platforms:intellij.* -> :platforms:intellij.*",
      ":tools.* -> :tools.*",
    )
  configurations = setOf("api", "implementation")
}
>>>>>>> e43cf093

configure<DetektExtension> {
  toolVersion = libs.versions.detekt.get()
  allRules = true
}

tasks.withType<Detekt>().configureEach {
  reports {
    html.required.set(true)
    xml.required.set(true)
    txt.required.set(true)
  }
}

val ktfmtVersion = libs.versions.ktfmt.get()

val externalFiles =
  listOf("SkateErrorHandler", "MemoizedSequence", "Publisher", "Resolver").map { "src/**/$it.kt" }

allprojects {
  apply(plugin = "com.diffplug.spotless")
  configure<SpotlessExtension> {
    format("misc") {
      target("*.md", ".gitignore")
      trimTrailingWhitespace()
      endWithNewline()
    }
    kotlin {
      target("src/**/*.kt")
      targetExclude(externalFiles)
      ktfmt(ktfmtVersion).googleStyle()
      trimTrailingWhitespace()
      endWithNewline()
      licenseHeaderFile(rootProject.file("spotless/spotless.kt"))
      targetExclude("**/spotless.kt", "**/Aliases.kt", *externalFiles.toTypedArray())
    }
    format("kotlinExternal", KotlinExtension::class.java) {
      target(externalFiles)
      ktfmt(ktfmtVersion).googleStyle()
      trimTrailingWhitespace()
      endWithNewline()
      targetExclude("**/spotless.kt", "**/Aliases.kt")
    }
    kotlinGradle {
      target("*.kts", "src/**/*.kts")
      ktfmt(ktfmtVersion).googleStyle()
      trimTrailingWhitespace()
      endWithNewline()
      licenseHeaderFile(
        rootProject.file("spotless/spotless.kt"),
        "(import|plugins|buildscript|dependencies|pluginManagement|dependencyResolutionManagement)",
      )
    }
  }
}

dokka {
  dokkaPublications.html {
    outputDirectory.set(rootDir.resolve("docs/api/0.x"))
    includes.from(project.layout.projectDirectory.file("README.md"))
  }
}

dependencies {
  dokka(projects.tools.cli)
  dokka(projects.tools.foundryCommon)
  dokka(projects.tools.skippy)
  dokka(projects.tools.tracing)
  dokka(projects.tools.versionNumber)
  dokka(projects.platforms.gradle.betterGradleProperties)
  dokka(projects.platforms.gradle.foundryGradlePlugin)
  dokka(projects.platforms.gradle.agpHandlers.agpHandlerApi)
}

val kotlinVersion = libs.versions.kotlin.get()

val jvmTargetVersion = libs.versions.jvmTarget.map(JvmTarget::fromTarget)
val jvmTargetIdeaVersion = libs.versions.jvmTargetIdea.map(JvmTarget::fromTarget)

subprojects {
  project.pluginManager.withPlugin("com.github.gmazzo.buildconfig") {
    configure<BuildConfigExtension> {
      buildConfigField("String", "KOTLIN_VERSION", "\"$kotlinVersion\"")
    }
  }

  val isForIntelliJPlugin =
    project.hasProperty("INTELLIJ_PLUGIN") || project.path.startsWith(":platforms:intellij")

  val projectJvmTarget = if (isForIntelliJPlugin) jvmTargetIdeaVersion else jvmTargetVersion

  val isForGradle =
    project.hasProperty("GRADLE_PLUGIN") || project.path.startsWith(":platforms:gradle")
  pluginManager.withPlugin("org.jetbrains.kotlin.jvm") {
    extensions.configure<KotlinJvmProjectExtension> {
      if (!isForIntelliJPlugin) {
        explicitApi()
      }
    }

    // Reimplement kotlin-dsl's application of this function for nice DSLs
    if (isForGradle) {
      apply(plugin = "kotlin-sam-with-receiver")
      configure<SamWithReceiverExtension> { annotation("org.gradle.api.HasImplicitReceiver") }
    }

    apply(plugin = "com.squareup.sort-dependencies")
  }

  plugins.withType<KotlinBasePlugin>().configureEach {
    configure<JavaPluginExtension> {
      toolchain {
        languageVersion.set(
          JavaLanguageVersion.of(libs.versions.jdk.get().removeSuffix("-ea").toInt())
        )
      }
    }

    tasks.withType<JavaCompile>().configureEach {
      options.release.set(projectJvmTarget.map(JvmTarget::target).map(String::toInt))
    }

    tasks.withType<KotlinCompilationTask<*>>().configureEach {
      compilerOptions {
        val kotlinVersion =
          if (isForIntelliJPlugin) {
            // https://plugins.jetbrains.com/docs/intellij/using-kotlin.html#kotlin-standard-library
            // Note this needs to support the latest stable Studio version.
            KOTLIN_2_0
          } else if (isForGradle) {
            // https://docs.gradle.org/current/userguide/compatibility.html#kotlin
            KOTLIN_2_1
          } else {
            DEFAULT
          }
        languageVersion.set(kotlinVersion)
        apiVersion.set(kotlinVersion)

        if (kotlinVersion != DEFAULT) {
          // Gradle/IntelliJ forces a lower version of kotlin, which results in warnings that
          // prevent use of this sometimes.
          // https://github.com/gradle/gradle/issues/16345
          allWarningsAsErrors.set(false)
        } else {
          allWarningsAsErrors.set(true)
        }
        if (isForGradle) {
          // TODO required due to https://github.com/gradle/gradle/issues/24871
          freeCompilerArgs.addAll("-Xsam-conversions=class", "-Xlambdas=class")
        }
        check(this is KotlinJvmCompilerOptions)
        this.jvmTarget.set(projectJvmTarget)
        jvmDefault.set(JvmDefaultMode.NO_COMPATIBILITY)
        freeCompilerArgs.addAll(
          // Enhance not null annotated type parameter's types to definitely not null types
          // (@NotNull T => T & Any)
          "-Xenhance-type-parameter-types-to-def-not-null",
          "-Xjsr305=strict",
          // Match JVM assertion behavior:
          // https://publicobject.com/2019/11/18/kotlins-assert-is-not-like-javas-assert/
          "-Xassertions=jvm",
          // Potentially useful for static analysis tools or annotation processors.
          "-Xemit-jvm-type-annotations",
          "-Xtype-enhancement-improvements-strict-mode",
          // https://kotlinlang.org/docs/whatsnew1520.html#support-for-jspecify-nullness-annotations
          "-Xjspecify-annotations=strict",
          // https://youtrack.jetbrains.com/issue/KT-73255
          "-Xannotation-default-target=param-property",
        )
        // https://jakewharton.com/kotlins-jdk-release-compatibility-flag/
        freeCompilerArgs.add(projectJvmTarget.map { "-Xjdk-release=${it.target}" })
        optIn.addAll(
          "kotlin.contracts.ExperimentalContracts",
          "kotlin.experimental.ExperimentalTypeInference",
          "kotlin.ExperimentalStdlibApi",
          "kotlin.time.ExperimentalTime",
        )
      }
    }

    tasks.withType<Detekt>().configureEach { this.jvmTarget = projectJvmTarget.get().target }
  }

  pluginManager.withPlugin("com.vanniktech.maven.publish") {
    apply(plugin = "org.jetbrains.dokka")

    configure<DokkaExtension> {
      basePublicationsDirectory.set(layout.buildDirectory.dir("dokkaDir"))
      dokkaSourceSets.configureEach {
        documentedVisibilities.add(VisibilityModifier.Public)
        skipDeprecated.set(true)
        if (isForGradle) {
          // Gradle docs
          externalDocumentationLinks.register("Gradle") {
            packageListUrl("https://docs.gradle.org/${gradle.gradleVersion}/javadoc/element-list")
            url("https://docs.gradle.org/${gradle.gradleVersion}/javadoc")
          }
          // AGP docs
          externalDocumentationLinks.register("AGP") {
            val agpVersionNumber = VersionNumber.parse(libs.versions.agp.get()).baseVersion
            val simpleApi = "${agpVersionNumber.major}.${agpVersionNumber.minor}"
            packageListUrl(
              "https://developer.android.com/reference/tools/gradle-api/$simpleApi/package-list"
            )
            url("https://developer.android.com/reference/tools/gradle-api/$simpleApi/classes")
          }
        }
        sourceLink {
          localDirectory.set(layout.projectDirectory.dir("src"))
          val relPath = rootProject.projectDir.toPath().relativize(projectDir.toPath())
          remoteUrl(
            providers.gradleProperty("POM_SCM_URL").map { scmUrl ->
              "$scmUrl/tree/main/$relPath/src"
            }
          )
          remoteLineSuffix.set("#L")
        }
      }
    }

    configure<MavenPublishBaseExtension> {
      publishToMavenCentral(automaticRelease = true)
      signAllPublications()
    }
  }

  if (isForIntelliJPlugin) {
    project.pluginManager.withPlugin("org.jetbrains.intellij.platform") {
      data class PluginDetails(
        val pluginId: String,
        val name: String,
        val description: String,
        val version: String,
        val sinceBuild: String,
        val urlSuffix: String,
      )

      val pluginDetails =
        PluginDetails(
          pluginId = property("PLUGIN_ID").toString(),
          name = property("PLUGIN_NAME").toString(),
          description = property("PLUGIN_DESCRIPTION").toString(),
          version = property("VERSION_NAME").toString(),
          sinceBuild = property("PLUGIN_SINCE_BUILD").toString(),
          urlSuffix = property("ARTIFACTORY_URL_SUFFIX").toString(),
        )

      configure<IntelliJPlatformExtension> {
        pluginConfiguration {
          id.set(pluginDetails.pluginId)
          name.set(pluginDetails.name)
          version.set(pluginDetails.version)
          description.set(pluginDetails.description)
          ideaVersion {
            sinceBuild.set(pluginDetails.sinceBuild)
            untilBuild.set(project.provider { null })
          }
        }
      }
      project.dependencies {
        configure<IntelliJPlatformDependenciesExtension> { intellijIdeaCommunity("2024.3.1") }
      }

      if (hasProperty("FoundryIntellijArtifactoryBaseUrl")) {
        pluginManager.apply(libs.plugins.pluginUploader.get().pluginId)
        val archive = project.tasks.named<BuildPluginTask>("buildPlugin").flatMap { it.archiveFile }
        val blockMapTask =
          tasks.named<GenerateBlockMapTask>(GenerateBlockMapTask.TASK_NAME) {
            notCompatibleWithConfigurationCache(
              "Blockmap generation is not compatible with the configuration cache"
            )
            file.set(archive)
            blockmapFile.set(
              project.layout.buildDirectory.file(
                "blockmap/blockmap${GenerateBlockMapTask.BLOCKMAP_FILE_SUFFIX}"
              )
            )
            blockmapHashFile.set(
              project.layout.buildDirectory.file(
                "blockmap/blockmap${GenerateBlockMapTask.HASH_FILE_SUFFIX}"
              )
            )
          }

        // Get the plugin distribution file from the signPlugin task provided from the
        // gradle-intellij-plugin
        tasks.register<UploadPluginTask>("uploadPluginToArtifactory") {
          notCompatibleWithConfigurationCache(
            "UploadPluginTask is not compatible with the configuration cache"
          )
          // TODO why doesn't the flatmap below automatically handle this dependency?
          dependsOn(blockMapTask)
          blockmapFile.set(blockMapTask.flatMap { it.blockmapFile })
          blockmapHashFile.set(blockMapTask.flatMap { it.blockmapHashFile })
          url.set(
            providers.gradleProperty("FoundryIntellijArtifactoryBaseUrl").map { baseUrl ->
              "$baseUrl/${pluginDetails.urlSuffix}"
            }
          )
          pluginName.set(pluginDetails.name)
          file.set(archive)
          repoType.set(PluginUploader.RepoType.REST_PUT)
          pluginId.set(pluginDetails.pluginId)
          version.set(pluginDetails.version)
          pluginDescription.set(pluginDetails.description)
          val changeNotesFile = file("change-notes.html")
          if (changeNotesFile.exists()) {
            changeNotes.set(changeNotesFile.readText())
          }
          sinceBuild.set(pluginDetails.sinceBuild)
          authentication.set(
            // Zip the username and token together to create an appropriate encoded auth header
            providers.gradleProperty("FoundryIntellijArtifactoryUsername").zip(
              providers.gradleProperty("FoundryIntellijArtifactoryToken")
            ) { username, token ->
              "Basic ${"$username:$token".encode().base64()}"
            }
          )
        }
      }
    }
  }

  pluginManager.withPlugin("com.android.lint") {
    configure<Lint> {
      lintConfig = rootProject.layout.projectDirectory.file("config/lint/lint.xml").asFile
      baseline = project.layout.projectDirectory.file("lint-baseline.xml").asFile
    }
    project.dependencies.add("lintChecks", libs.slackLints.checks)
    val configToAdd =
      if (pluginManager.hasPlugin("org.jetbrains.kotlin.multiplatform")) {
        "jvmMainCompileOnly"
      } else {
        "compileOnly"
      }
    afterEvaluate { project.dependencies.add(configToAdd, libs.slackLints.annotations) }
  }
}

dependencyAnalysis {
  abi {
    exclusions {
      ignoreInternalPackages()
      ignoreGeneratedCode()
    }
  }
  structure {
    bundle("agp") {
      primary("com.android.tools.build:gradle")
      includeGroup("com.android.tools.build")
      includeDependency("com.google.code.findbugs:jsr305")
    }
  }
}<|MERGE_RESOLUTION|>--- conflicted
+++ resolved
@@ -35,12 +35,7 @@
 import org.jetbrains.kotlin.gradle.dsl.KotlinJvmCompilerOptions
 import org.jetbrains.kotlin.gradle.dsl.KotlinJvmProjectExtension
 import org.jetbrains.kotlin.gradle.dsl.KotlinVersion.Companion.DEFAULT
-<<<<<<< HEAD
-import org.jetbrains.kotlin.gradle.dsl.KotlinVersion.KOTLIN_1_9
 import org.jetbrains.kotlin.gradle.dsl.KotlinVersion.KOTLIN_2_1
-=======
-import org.jetbrains.kotlin.gradle.dsl.KotlinVersion.KOTLIN_2_0
->>>>>>> e43cf093
 import org.jetbrains.kotlin.gradle.plugin.KotlinBasePlugin
 import org.jetbrains.kotlin.gradle.tasks.KotlinCompilationTask
 import org.jetbrains.kotlin.samWithReceiver.gradle.SamWithReceiverExtension
@@ -61,12 +56,7 @@
   alias(libs.plugins.buildConfig) apply false
   alias(libs.plugins.lint) apply false
   alias(libs.plugins.wire) apply false
-<<<<<<< HEAD
-  alias(libs.plugins.binaryCompatibilityValidator)
   alias(libs.plugins.graphAssert) apply false
-=======
-  alias(libs.plugins.graphAssert)
->>>>>>> e43cf093
 }
 
 buildscript {
@@ -79,37 +69,6 @@
   }
 }
 
-<<<<<<< HEAD
-apiValidation {
-  // only :tools:cli is tracking this right now
-  // Annoyingly this only uses simple names
-  // https://github.com/Kotlin/binary-compatibility-validator/issues/16
-  ignoredProjects +=
-    listOf(
-      "agp-handler-api",
-      "foundry-gradle-plugin",
-      "artifactory-authenticator",
-      "compose",
-      "playground",
-      "skate",
-      "foundry-common",
-      "skippy",
-      "tracing",
-    )
-}
-
-// moduleGraphAssert {
-//  // Platforms can depend on tools but not the other way around
-//  allowed =
-//    arrayOf(
-//      ":platforms.* -> :tools.*",
-//      ":platforms:gradle.* -> :platforms:gradle.*",
-//      ":platforms:intellij.* -> :platforms:intellij.*",
-//      ":tools.* -> :tools.*",
-//    )
-//  configurations = setOf("api", "implementation")
-// }
-=======
 moduleGraphAssert {
   // Platforms can depend on tools but not the other way around
   allowed =
@@ -121,7 +80,6 @@
     )
   configurations = setOf("api", "implementation")
 }
->>>>>>> e43cf093
 
 configure<DetektExtension> {
   toolVersion = libs.versions.detekt.get()
