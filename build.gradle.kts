/*
 * Copyright (C) 2022 Slack Technologies, LLC
 *
 * Licensed under the Apache License, Version 2.0 (the "License");
 * you may not use this file except in compliance with the License.
 * You may obtain a copy of the License at
 *
 *    https://www.apache.org/licenses/LICENSE-2.0
 *
 * Unless required by applicable law or agreed to in writing, software
 * distributed under the License is distributed on an "AS IS" BASIS,
 * WITHOUT WARRANTIES OR CONDITIONS OF ANY KIND, either express or implied.
 * See the License for the specific language governing permissions and
 * limitations under the License.
 */
import com.diffplug.gradle.spotless.SpotlessExtension
import com.google.devtools.ksp.gradle.KspTaskJvm
import com.vanniktech.maven.publish.MavenPublishBaseExtension
import io.gitlab.arturbosch.detekt.Detekt
import io.gitlab.arturbosch.detekt.extensions.DetektExtension
import java.net.URI
import org.gradle.util.internal.VersionNumber
import org.jetbrains.dokka.gradle.DokkaTask
import org.jetbrains.kotlin.gradle.dsl.JvmTarget
import org.jetbrains.kotlin.gradle.dsl.KotlinJvmCompilerOptions
import org.jetbrains.kotlin.gradle.dsl.KotlinJvmProjectExtension
import org.jetbrains.kotlin.gradle.dsl.KotlinVersion.*
import org.jetbrains.kotlin.samWithReceiver.gradle.SamWithReceiverExtension

buildscript {
  dependencies {
    // We have to declare this here in order for kotlin-facets to be generated in iml files
    // https://youtrack.jetbrains.com/issue/KT-36331
    classpath(kotlin("gradle-plugin", libs.versions.kotlin.get()))
    classpath(kotlin("sam-with-receiver", libs.versions.kotlin.get()))
    classpath(libs.markdown)
  }
}

plugins {
  alias(libs.plugins.detekt)
  alias(libs.plugins.spotless) apply false
  alias(libs.plugins.mavenPublish) apply false
  alias(libs.plugins.dokka) apply false
  alias(libs.plugins.ksp) apply false
  alias(libs.plugins.versionsPlugin)
  alias(libs.plugins.dependencyAnalysis)
  alias(libs.plugins.sortDependencies) apply false
}

configure<DetektExtension> {
  toolVersion = libs.versions.detekt.get()
  allRules = true
}

tasks.withType<Detekt>().configureEach {
  reports {
    html.required.set(true)
    xml.required.set(true)
    txt.required.set(true)
  }
}

val ktfmtVersion = libs.versions.ktfmt.get()

allprojects {
  apply(plugin = "com.diffplug.spotless")
  configure<SpotlessExtension> {
    format("misc") {
      target("*.md", ".gitignore")
      trimTrailingWhitespace()
      endWithNewline()
    }
    kotlin {
      target("src/**/*.kt")
      ktfmt(ktfmtVersion).googleStyle()
      trimTrailingWhitespace()
      endWithNewline()
      licenseHeaderFile(rootProject.file("spotless/spotless.kt"))
      targetExclude("**/spotless.kt", "**/Aliases.kt")
    }
    kotlinGradle {
      target("src/**/*.kts")
      ktfmt(ktfmtVersion).googleStyle()
      trimTrailingWhitespace()
      endWithNewline()
      licenseHeaderFile(
        rootProject.file("spotless/spotless.kt"),
        "(import|plugins|buildscript|dependencies|pluginManagement)"
      )
    }
  }
}

/**
 * These are magic shared versions that are used in both buildSrc's build file and
 * SlackDependencies. These are copied as a source into the main source set and templated for
 * replacement.
 */
data class KotlinBuildConfig(val kotlin: String) {
  private val kotlinVersion by lazy {
    val (major, minor, patch) = kotlin.substringBefore("-").split('.').map { it.toInt() }
    KotlinVersion(major, minor, patch)
  }

  // Left as a toe-hold for any future needs
  private val extraArgs = arrayOf<String>()

  /**
   * See more information about these in
   * - CommonCompilerArguments.kt
   * - K2JVMCompilerArguments.kt
   */
  val kotlinCompilerArgs: List<String> =
    listOf(
      "-Xproper-ieee754-comparisons",
      // Enhance not null annotated type parameter's types to definitely not null types (@NotNull T
      // => T & Any)
      "-Xenhance-type-parameter-types-to-def-not-null",
      // Use fast implementation on Jar FS. This may speed up compilation time, but currently it's
      // an experimental mode
      // TODO toe-hold but we can't use it yet because it emits a warning that fails with -Werror
      //  https://youtrack.jetbrains.com/issue/KT-54928
      //    "-Xuse-fast-jar-file-system",
      // Support inferring type arguments based on only self upper bounds of the corresponding type
      // parameters
      "-Xself-upper-bound-inference",
    ) + extraArgs

  /**
   * See more information about these in
   * - CommonCompilerArguments.kt
   * - K2JVMCompilerArguments.kt
   */
  val kotlinJvmCompilerArgs: List<String> =
    listOf(
      "-Xjsr305=strict",
      // Match JVM assertion behavior:
      // https://publicobject.com/2019/11/18/kotlins-assert-is-not-like-javas-assert/
      "-Xassertions=jvm",
      // Potentially useful for static analysis tools or annotation processors.
      "-Xemit-jvm-type-annotations",
      // Enable new jvm-default behavior
      // https://blog.jetbrains.com/kotlin/2020/07/kotlin-1-4-m3-generating-default-methods-in-interfaces/
      "-Xjvm-default=all",
      "-Xtype-enhancement-improvements-strict-mode",
      // https://kotlinlang.org/docs/whatsnew1520.html#support-for-jspecify-nullness-annotations
      "-Xjspecify-annotations=strict",
    )

  fun asTemplatesMap(): Map<String, String> {
    return mapOf(
      "kotlinCompilerArgs" to kotlinCompilerArgs.joinToString(", ") { "\"$it\"" },
      "kotlinJvmCompilerArgs" to kotlinJvmCompilerArgs.joinToString(", ") { "\"$it\"" },
      "kotlinVersion" to kotlin
    )
  }
}

val kotlinVersion = libs.versions.kotlin.get()
val kotlinBuildConfig = KotlinBuildConfig(kotlinVersion)

subprojects {
  // This is overly magic but necessary in order to plumb this
  // down to subprojects
  tasks
    .withType<Copy>()
    .matching { it.name == "copyVersionTemplates" }
    .configureEach {
      val templatesMap = kotlinBuildConfig.asTemplatesMap()
      inputs.property("buildversions", templatesMap.hashCode())
      expand(templatesMap)
    }

  pluginManager.withPlugin("java") {
    configure<JavaPluginExtension> {
      toolchain {
        languageVersion.set(
          JavaLanguageVersion.of(libs.versions.jdk.get().removeSuffix("-ea").toInt())
        )
      }
    }

    tasks.withType<JavaCompile>().configureEach { options.release.set(17) }
  }

  val isSkatePlugin = project.path == ":skate-plugin"
  pluginManager.withPlugin("org.jetbrains.kotlin.jvm") {
<<<<<<< HEAD
    val configureJvmCompilerOptions: KotlinJvmCompilerOptions.() -> Unit = {
      languageVersion.set(KOTLIN_1_8)
      apiVersion.set(KOTLIN_1_8)
      // Gradle forces a lower version of kotlin, which results in warnings that prevent use of
      // this sometimes. https://github.com/gradle/gradle/issues/16345
      allWarningsAsErrors.set(false)
      jvmTarget.set(JvmTarget.fromTarget(kotlinBuildConfig.kotlinJvmTarget))
      // TODO required due to https://github.com/gradle/gradle/issues/24871
      freeCompilerArgs.add("-Xsam-conversions=class")
      freeCompilerArgs.addAll(kotlinBuildConfig.kotlinCompilerArgs)
      freeCompilerArgs.addAll(kotlinBuildConfig.kotlinJvmCompilerArgs)
      optIn.addAll(
        "kotlin.contracts.ExperimentalContracts",
        "kotlin.experimental.ExperimentalTypeInference",
        "kotlin.ExperimentalStdlibApi",
        "kotlin.time.ExperimentalTime",
      )
    }
    extensions.configure<KotlinJvmProjectExtension> {
      explicitApi()
      compilerOptions(configureJvmCompilerOptions)
    }

    // https://github.com/google/ksp/issues/1387
    tasks.withType<KspTaskJvm>().configureEach { compilerOptions(configureJvmCompilerOptions) }
=======
    tasks.withType<KotlinCompile>().configureEach {
      compilerOptions {
        val kotlinVersion =
          if (isSkatePlugin) {
            KOTLIN_1_6
          } else {
            KOTLIN_1_8
          }
        languageVersion.set(kotlinVersion)
        apiVersion.set(kotlinVersion)

        if (!isSkatePlugin) {
          // Gradle forces a lower version of kotlin, which results in warnings that prevent use of
          // this sometimes. https://github.com/gradle/gradle/issues/16345
          allWarningsAsErrors.set(false)
          // TODO required due to https://github.com/gradle/gradle/issues/24871
          freeCompilerArgs.add("-Xsam-conversions=class")
        } else {
          allWarningsAsErrors.set(true)
        }
        jvmTarget.set(JvmTarget.JVM_17)
        freeCompilerArgs.addAll(
          kotlinBuildConfig.kotlinCompilerArgs
            // -progressive is useless when running on an older language version but new compiler
            // version. Both Gradle and IntelliJ plugins have this issue 🙃
            .filter { it != "-progressive" }
        )
        freeCompilerArgs.addAll(kotlinBuildConfig.kotlinJvmCompilerArgs)
      }
    }

    if (!isSkatePlugin) {
      extensions.configure<KotlinProjectExtension> { explicitApi() }
    }
>>>>>>> 4f6e9e77

    // Reimplement kotlin-dsl's application of this function for nice DSLs
    apply(plugin = "kotlin-sam-with-receiver")
    configure<SamWithReceiverExtension> { annotation("org.gradle.api.HasImplicitReceiver") }

    apply(plugin = "com.squareup.sort-dependencies")
    // TODO toe-hold for https://github.com/square/gradle-dependencies-sorter/issues/18
    //    apply(plugin = "com.squareup.sort-dependencies")
  }

  tasks.withType<Detekt>().configureEach { jvmTarget = "17" }

  pluginManager.withPlugin("com.vanniktech.maven.publish") {
    apply(plugin = "org.jetbrains.dokka")

    tasks.withType<DokkaTask>().configureEach {
      outputDirectory.set(rootDir.resolve("../docs/0.x"))
      dokkaSourceSets.configureEach {
        skipDeprecated.set(true)
        // Gradle docs
        externalDocumentationLink {
          url.set(URI("https://docs.gradle.org/${gradle.gradleVersion}/javadoc/index.html").toURL())
        }
        // AGP docs
        externalDocumentationLink {
          val agpVersionNumber = VersionNumber.parse(libs.versions.agp.get()).baseVersion
          val simpleApi = "${agpVersionNumber.major}.${agpVersionNumber.minor}"
          packageListUrl.set(
            URI("https://developer.android.com/reference/tools/gradle-api/$simpleApi/package-list")
              .toURL()
          )
          url.set(
            URI("https://developer.android.com/reference/tools/gradle-api/$simpleApi/classes")
              .toURL()
          )
        }
      }
    }

    configure<MavenPublishBaseExtension> {
      publishToMavenCentral(automaticRelease = true)
      signAllPublications()
    }
  }
}

dependencyAnalysis {
  abi {
    exclusions {
      ignoreInternalPackages()
      ignoreGeneratedCode()
    }
  }
  this.dependencies {
    bundle("agp") {
      primary("com.android.tools.build:gradle")
      includeGroup("com.android.tools.build")
      includeDependency("com.google.code.findbugs:jsr305")
    }
  }
}<|MERGE_RESOLUTION|>--- conflicted
+++ resolved
@@ -186,16 +186,26 @@
 
   val isSkatePlugin = project.path == ":skate-plugin"
   pluginManager.withPlugin("org.jetbrains.kotlin.jvm") {
-<<<<<<< HEAD
     val configureJvmCompilerOptions: KotlinJvmCompilerOptions.() -> Unit = {
-      languageVersion.set(KOTLIN_1_8)
-      apiVersion.set(KOTLIN_1_8)
-      // Gradle forces a lower version of kotlin, which results in warnings that prevent use of
-      // this sometimes. https://github.com/gradle/gradle/issues/16345
-      allWarningsAsErrors.set(false)
-      jvmTarget.set(JvmTarget.fromTarget(kotlinBuildConfig.kotlinJvmTarget))
-      // TODO required due to https://github.com/gradle/gradle/issues/24871
-      freeCompilerArgs.add("-Xsam-conversions=class")
+      val kotlinVersion =
+        if (isSkatePlugin) {
+          KOTLIN_1_6
+        } else {
+          KOTLIN_1_8
+        }
+      languageVersion.set(kotlinVersion)
+      apiVersion.set(kotlinVersion)
+
+      if (!isSkatePlugin) {
+        // Gradle forces a lower version of kotlin, which results in warnings that prevent use of
+        // this sometimes. https://github.com/gradle/gradle/issues/16345
+        allWarningsAsErrors.set(false)
+        // TODO required due to https://github.com/gradle/gradle/issues/24871
+        freeCompilerArgs.add("-Xsam-conversions=class")
+      } else {
+        allWarningsAsErrors.set(true)
+      }
+      jvmTarget.set(JvmTarget.JVM_17)
       freeCompilerArgs.addAll(kotlinBuildConfig.kotlinCompilerArgs)
       freeCompilerArgs.addAll(kotlinBuildConfig.kotlinJvmCompilerArgs)
       optIn.addAll(
@@ -206,48 +216,14 @@
       )
     }
     extensions.configure<KotlinJvmProjectExtension> {
-      explicitApi()
+      if (!isSkatePlugin) {
+        explicitApi()
+      }
       compilerOptions(configureJvmCompilerOptions)
     }
 
     // https://github.com/google/ksp/issues/1387
     tasks.withType<KspTaskJvm>().configureEach { compilerOptions(configureJvmCompilerOptions) }
-=======
-    tasks.withType<KotlinCompile>().configureEach {
-      compilerOptions {
-        val kotlinVersion =
-          if (isSkatePlugin) {
-            KOTLIN_1_6
-          } else {
-            KOTLIN_1_8
-          }
-        languageVersion.set(kotlinVersion)
-        apiVersion.set(kotlinVersion)
-
-        if (!isSkatePlugin) {
-          // Gradle forces a lower version of kotlin, which results in warnings that prevent use of
-          // this sometimes. https://github.com/gradle/gradle/issues/16345
-          allWarningsAsErrors.set(false)
-          // TODO required due to https://github.com/gradle/gradle/issues/24871
-          freeCompilerArgs.add("-Xsam-conversions=class")
-        } else {
-          allWarningsAsErrors.set(true)
-        }
-        jvmTarget.set(JvmTarget.JVM_17)
-        freeCompilerArgs.addAll(
-          kotlinBuildConfig.kotlinCompilerArgs
-            // -progressive is useless when running on an older language version but new compiler
-            // version. Both Gradle and IntelliJ plugins have this issue 🙃
-            .filter { it != "-progressive" }
-        )
-        freeCompilerArgs.addAll(kotlinBuildConfig.kotlinJvmCompilerArgs)
-      }
-    }
-
-    if (!isSkatePlugin) {
-      extensions.configure<KotlinProjectExtension> { explicitApi() }
-    }
->>>>>>> 4f6e9e77
 
     // Reimplement kotlin-dsl's application of this function for nice DSLs
     apply(plugin = "kotlin-sam-with-receiver")
