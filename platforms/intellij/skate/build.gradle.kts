/*
 * Copyright (C) 2023 Slack Technologies, LLC
 *
 * Licensed under the Apache License, Version 2.0 (the "License");
 * you may not use this file except in compliance with the License.
 * You may obtain a copy of the License at
 *
 *    https://www.apache.org/licenses/LICENSE-2.0
 *
 * Unless required by applicable law or agreed to in writing, software
 * distributed under the License is distributed on an "AS IS" BASIS,
 * WITHOUT WARRANTIES OR CONDITIONS OF ANY KIND, either express or implied.
 * See the License for the specific language governing permissions and
 * limitations under the License.
 */
import com.jetbrains.plugin.structure.base.utils.exists
import java.nio.file.Paths
import java.util.Locale
import kotlin.io.path.readText
import org.jetbrains.intellij.platform.gradle.TestFrameworkType
import org.jetbrains.kotlin.gradle.plugin.KotlinPlatformType

plugins {
  alias(libs.plugins.kotlin.jvm)
  alias(libs.plugins.kotlin.plugin.serialization)
  alias(libs.plugins.intellij)
  alias(libs.plugins.pluginUploader)
  alias(libs.plugins.buildConfig)
  alias(libs.plugins.lint)
}

group = "com.slack.intellij"

intellijPlatform {
  pluginConfiguration {
    vendor {
      name = "Slack"
      url = "https://github.com/slackhq/foundry/tree/main/platforms/intellij/skate"
      email = "oss@slack-corp.com"
    }
  }
}

fun isGitHash(hash: String): Boolean {
  if (hash.length != 40) {
    return false
  }

  return hash.all { it in '0'..'9' || it in 'a'..'f' }
}

// Impl from https://gist.github.com/madisp/6d753bde19e278755ec2b69ccfc17114
fun readGitRepoCommit(): String? {
  try {
    val head = Paths.get("${rootProject.projectDir}/.git").resolve("HEAD")
    if (!head.exists()) {
      return null
    }

    val headContents = head.readText(Charsets.UTF_8).lowercase(Locale.US).trim()

    if (isGitHash(headContents)) {
      return headContents
    }

    if (!headContents.startsWith("ref:")) {
      return null
    }

    val headRef = headContents.removePrefix("ref:").trim()
    val headFile = Paths.get(".git").resolve(headRef)
    if (!headFile.exists()) {
      return null
    }

    return headFile.readText(Charsets.UTF_8).trim().takeIf { isGitHash(it) }
  } catch (_: Exception) {
    return null
  }
}

buildConfig {
  packageName("foundry.intellij.skate")
  buildConfigField("String", "VERSION", "\"${project.property("VERSION_NAME")}\"")
  buildConfigField(
    "String",
    "BUGSNAG_KEY",
    "\"${project.findProperty("FoundryIntellijBugsnagKey")?.toString().orEmpty()}\"",
  )
  buildConfigField("String", "GIT_SHA", provider { "\"${readGitRepoCommit().orEmpty()}\"" })
  useKotlinOutput {
    topLevelConstants = true
    internalVisibility = true
  }
}

// TODO reconcile exclusions and this by figuring out which configurations need to exclude
//  coroutines. https://youtrack.jetbrains.com/issue/IJPL-163489
configurations.configureEach {
  // Do not bring in Material (we use Jewel)
  exclude(group = "org.jetbrains.compose.material")
  // Do not bring Coroutines or slf4j (the IDE has its own)
  exclude(group = "org.slf4j")
}

val exclusions: Action<ModuleDependency> = Action {
  // Do not bring in Material (we use Jewel)
  exclude(group = "org.jetbrains.compose.material")
  // Do not bring Coroutines or slf4j (the IDE has its own)
  exclude(group = "org.jetbrains.kotlinx", module = "kotlinx-coroutines-core")
  exclude(group = "org.jetbrains.kotlinx", module = "kotlinx-coroutines-core-jvm")
  exclude(group = "org.jetbrains.kotlinx", module = "kotlinx-coroutines-bom")
  exclude(group = "org.slf4j")
}

configurations
  .named { it.endsWith("ForLint") }
  .configureEach { attributes { attribute(KotlinPlatformType.attribute, KotlinPlatformType.jvm) } }

dependencies {
<<<<<<< HEAD
  implementation(projects.platforms.intellij.compose, exclusions)
  implementation(projects.tools.tracing, exclusions)

  implementation(libs.bugsnag)
  implementation(libs.kaml)
  implementation(libs.kotlinx.serialization.core)
  implementation(libs.okhttp)
  implementation(libs.okhttp.loggingInterceptor)
  implementation(libs.okio)

  compileOnly(libs.coroutines.core.ij)
=======
  intellijPlatform {
    // https://plugins.jetbrains.com/docs/intellij/android-studio.html#open-source-plugins-for-android-studio
    // https://plugins.jetbrains.com/docs/intellij/android-studio-releases-list.html
    // https://plugins.jetbrains.com/plugin/22989-android/versions/stable
    plugin("org.jetbrains.android:242.21829.142")
    bundledPlugins(
      "com.intellij.java",
      "org.intellij.plugins.markdown",
      "org.jetbrains.plugins.terminal",
      "org.jetbrains.kotlin",
    )

    pluginVerifier()
    zipSigner()
    instrumentationTools()

    testFramework(TestFrameworkType.Platform)
    testFramework(TestFrameworkType.Bundled)
  }
>>>>>>> e7426a77

  implementation(projects.platforms.intellij.compose, exclusions)
  implementation(projects.tools.tracing, exclusions)

  implementation(libs.bugsnag)
  implementation(libs.kaml)
  implementation(libs.kotlinx.serialization.core)
  implementation(libs.okhttp)
  implementation(libs.okhttp.loggingInterceptor)
  implementation(libs.okio)

  compileOnly(libs.coroutines.core.ij)

  testImplementation(libs.junit)
  testImplementation(libs.truth)

  lintChecks(libs.composeLints)
<<<<<<< HEAD
}

// Can't nest this inside of dependencies {} because otherwise the dependency sorter will remove it
dependencies.intellijPlatform {
  // https://plugins.jetbrains.com/docs/intellij/android-studio.html#open-source-plugins-for-android-studio
  // https://plugins.jetbrains.com/docs/intellij/android-studio-releases-list.html
  // https://plugins.jetbrains.com/plugin/22989-android/versions/stable
  plugin("org.jetbrains.android:242.21829.142")
  bundledPlugins(
    "com.intellij.java",
    "org.intellij.plugins.markdown",
    "org.jetbrains.plugins.terminal",
    "org.jetbrains.kotlin",
  )

  pluginVerifier()
  zipSigner()
  instrumentationTools()

  testFramework(TestFrameworkType.Platform)
  testFramework(TestFrameworkType.Bundled)
=======
>>>>>>> e7426a77
}<|MERGE_RESOLUTION|>--- conflicted
+++ resolved
@@ -118,40 +118,6 @@
   .configureEach { attributes { attribute(KotlinPlatformType.attribute, KotlinPlatformType.jvm) } }
 
 dependencies {
-<<<<<<< HEAD
-  implementation(projects.platforms.intellij.compose, exclusions)
-  implementation(projects.tools.tracing, exclusions)
-
-  implementation(libs.bugsnag)
-  implementation(libs.kaml)
-  implementation(libs.kotlinx.serialization.core)
-  implementation(libs.okhttp)
-  implementation(libs.okhttp.loggingInterceptor)
-  implementation(libs.okio)
-
-  compileOnly(libs.coroutines.core.ij)
-=======
-  intellijPlatform {
-    // https://plugins.jetbrains.com/docs/intellij/android-studio.html#open-source-plugins-for-android-studio
-    // https://plugins.jetbrains.com/docs/intellij/android-studio-releases-list.html
-    // https://plugins.jetbrains.com/plugin/22989-android/versions/stable
-    plugin("org.jetbrains.android:242.21829.142")
-    bundledPlugins(
-      "com.intellij.java",
-      "org.intellij.plugins.markdown",
-      "org.jetbrains.plugins.terminal",
-      "org.jetbrains.kotlin",
-    )
-
-    pluginVerifier()
-    zipSigner()
-    instrumentationTools()
-
-    testFramework(TestFrameworkType.Platform)
-    testFramework(TestFrameworkType.Bundled)
-  }
->>>>>>> e7426a77
-
   implementation(projects.platforms.intellij.compose, exclusions)
   implementation(projects.tools.tracing, exclusions)
 
@@ -168,28 +134,4 @@
   testImplementation(libs.truth)
 
   lintChecks(libs.composeLints)
-<<<<<<< HEAD
-}
-
-// Can't nest this inside of dependencies {} because otherwise the dependency sorter will remove it
-dependencies.intellijPlatform {
-  // https://plugins.jetbrains.com/docs/intellij/android-studio.html#open-source-plugins-for-android-studio
-  // https://plugins.jetbrains.com/docs/intellij/android-studio-releases-list.html
-  // https://plugins.jetbrains.com/plugin/22989-android/versions/stable
-  plugin("org.jetbrains.android:242.21829.142")
-  bundledPlugins(
-    "com.intellij.java",
-    "org.intellij.plugins.markdown",
-    "org.jetbrains.plugins.terminal",
-    "org.jetbrains.kotlin",
-  )
-
-  pluginVerifier()
-  zipSigner()
-  instrumentationTools()
-
-  testFramework(TestFrameworkType.Platform)
-  testFramework(TestFrameworkType.Bundled)
-=======
->>>>>>> e7426a77
 }