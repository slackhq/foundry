--- conflicted
+++ resolved
@@ -189,20 +189,12 @@
   /** Relative path to a Compose stability configuration file from the _root_ project. */
   public val composeGlobalStabilityConfigurationPath: Provider<RegularFile>
     get() =
-      resolver.providerFor("foundry.compose.global.stabilityConfigurationPath").map {
-        project.rootProject.layout.projectDirectory.file(it)
-      }
+      resolver.providerFor("foundry.compose.global.stabilityConfigurationPath").map(rootDirFileProvider)
 
   /** Relative path to a Compose stability configuration file from the current project. */
   public val composeStabilityConfigurationPath: Provider<RegularFile>
     get() =
-<<<<<<< HEAD
-      resolver.providerFor("foundry.compose.stabilityConfigurationPath").map {
-        project.layout.projectDirectory.file(it)
-      }
-=======
-      resolver.providerFor("foundry.compose.stabilityConfigurationPath").map(rootDirFileProvider)
->>>>>>> 90adf959
+      resolver.providerFor("foundry.compose.stabilityConfigurationPath").map(regularFileProvider)
 
   /**
    * Use a workaround for compose-compiler's `includeInformation` option on android projects.
