[versions]
agp = "8.0.0"
anvil = "2.4.5"
bugsnagGradle = "8.0.0"
compose-jb = "1.4.0"
dependencyAnalysisPlugin = "1.20.0"
detekt = "1.22.0"
dokka = "1.8.10"
errorproneGradle = "3.0.1"
jdk = "19"
jna = "5.13.0"
<<<<<<< HEAD
kotlin = "1.8.21"
ksp = "1.8.10-1.0.9"
=======
kotlin = "1.8.20"
ksp = "1.8.20-1.0.11"
>>>>>>> c533066a
ktfmt = "0.43"
mavenPublish = "0.25.2"
moshi = "1.14.0"
moshix = "0.22.1"
nullawayGradle = "1.3.0"
okhttp = "5.0.0-alpha.10"
okio = "3.3.0"
sortDependencies = "0.2"
spotless = "6.18.0"
sqldelight = "2.0.0-alpha05"
versionsPlugin = "0.46.0"
wire = "4.5.5"

[plugins]
bestPracticesPlugin = { id = "com.autonomousapps.plugin-best-practices-plugin", version = "0.9" }
dependencyAnalysis = { id = "com.autonomousapps.dependency-analysis", version.ref = "dependencyAnalysisPlugin" }
detekt = { id = "io.gitlab.arturbosch.detekt", version.ref = "detekt" }
dokka = { id = "org.jetbrains.dokka", version.ref = "dokka" }
ksp = { id = "com.google.devtools.ksp", version.ref = "ksp" }
# Here to trigger Renovate updates
kotlin-jvm = { id = "org.jetbrains.kotlin.jvm", version.ref = "kotlin" }
lint = { id = "com.android.lint", version.ref = "agp" }
mavenPublish = { id = "com.vanniktech.maven.publish", version.ref = "mavenPublish" }
moshiGradlePlugin = { id = "dev.zacsweers.moshix", version.ref = "moshix" }
moshix = { id = "dev.zacsweers.moshix", version.ref = "moshix" }
spotless = { id = "com.diffplug.spotless", version.ref = "spotless" }
sortDependencies = { id = "com.squareup.sort-dependencies", version.ref = "sortDependencies" }
versionsPlugin = { id = "com.github.ben-manes.versions", version.ref = "versionsPlugin" }

[libraries]
agp = { module = "com.android.tools.build:gradle", version.ref = "agp" }
autoService-annotations = "com.google.auto.service:auto-service-annotations:1.0.1"
autoService-ksp = "dev.zacsweers.autoservice:auto-service-ksp:1.0.0"
commonsText = "org.apache.commons:commons-text:1.10.0"
detekt = { module = "io.gitlab.arturbosch.detekt:detekt-core", version.ref = "detekt" }
gradlePlugins-anvil = { module = "com.squareup.anvil:gradle-plugin", version.ref = "anvil" }
gradlePlugins-bugsnag = { module = "com.bugsnag:bugsnag-android-gradle-plugin", version.ref = "bugsnagGradle" }
gradlePlugins-compose = { module = "org.jetbrains.compose:compose-gradle-plugin", version.ref = "compose-jb" }
gradlePlugins-dependencyAnalysis = { module = "com.autonomousapps:dependency-analysis-gradle-plugin", version.ref = "dependencyAnalysisPlugin" }
gradlePlugins-detekt = { module = "io.gitlab.arturbosch.detekt:detekt-gradle-plugin", version.ref = "detekt" }
gradlePlugins-doctor = "com.osacky.doctor:doctor-plugin:0.8.1"
gradlePlugins-enterprise = "com.gradle:gradle-enterprise-gradle-plugin:3.12.2"
gradlePlugins-errorProne = { module = "net.ltgt.gradle:gradle-errorprone-plugin", version.ref = "errorproneGradle" }
gradlePlugins-graphAssert = "com.jraska.module.graph.assertion:plugin:2.3.1"
gradlePlugins-ksp = { module = "com.google.devtools.ksp:symbol-processing-gradle-plugin", version.ref = "ksp" }
gradlePlugins-moshix = { module = "dev.zacsweers.moshix:moshi-gradle-plugin", version.ref = "moshix" }
gradlePlugins-napt = "com.sergei-lapin.napt:gradle:1.16"
gradlePlugins-nullaway = { module = "net.ltgt.gradle:gradle-nullaway-plugin", version.ref = "nullawayGradle" }
gradlePlugins-redacted = "dev.zacsweers.redacted:redacted-compiler-plugin-gradle:1.4.0"
gradlePlugins-retry = "org.gradle:test-retry-gradle-plugin:1.4.0"
gradlePlugins-sortDependencies = { module = "com.squareup:sort-dependencies-gradle-plugin", version.ref = "sortDependencies" }
gradlePlugins-spotless = { module = "com.diffplug.spotless:spotless-plugin-gradle", version.ref = "spotless" }
gradlePlugins-sqldelight = { module = "app.cash.sqldelight:gradle-plugin", version.ref = "sqldelight" }
gradlePlugins-versions = { module = "com.github.ben-manes:gradle-versions-plugin", version.ref = "versionsPlugin" }
gradlePlugins-wire = { module = "com.squareup.wire:wire-gradle-plugin", version.ref = "wire" }
guava = "com.google.guava:guava:31.1-jre"
kotlinCliUtil = "com.slack.cli:kotlin-cli-util:1.1.1"
ktfmt = { module = "com.facebook:ktfmt", version.ref = "ktfmt" }
jgrapht = "org.jgrapht:jgrapht-core:1.5.1"
jna = { module = "net.java.dev.jna:jna", version.ref = "jna" }
jna-platform = { module = "net.java.dev.jna:jna-platform", version.ref = "jna" }
junit = "junit:junit:4.13.2"
markdown = "org.jetbrains:markdown:0.4.1"
moshi = { module = "com.squareup.moshi:moshi", version.ref = "moshi" }
okhttp = { module = "com.squareup.okhttp3:okhttp", version.ref = "okhttp" }
okhttp-bom = { module = "com.squareup.okhttp3:okhttp-bom", version.ref = "okhttp" }
okhttp-loggingInterceptor = { module = "com.squareup.okhttp3:logging-interceptor", version.ref = "okhttp" }
okio = { module = "com.squareup.okio:okio", version.ref = "okio" }
okio-fakefilesystem = { module = "com.squareup.okio:okio-fakefilesystem", version.ref = "okio" }
oshi = "com.github.oshi:oshi-core:6.4.1"
rxjava = "io.reactivex.rxjava3:rxjava:3.1.6"
truth = "com.google.truth:truth:1.1.3"<|MERGE_RESOLUTION|>--- conflicted
+++ resolved
@@ -9,13 +9,8 @@
 errorproneGradle = "3.0.1"
 jdk = "19"
 jna = "5.13.0"
-<<<<<<< HEAD
 kotlin = "1.8.21"
-ksp = "1.8.10-1.0.9"
-=======
-kotlin = "1.8.20"
 ksp = "1.8.20-1.0.11"
->>>>>>> c533066a
 ktfmt = "0.43"
 mavenPublish = "0.25.2"
 moshi = "1.14.0"
