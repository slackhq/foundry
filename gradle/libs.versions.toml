[versions]
agp = "7.4.0"
anvil = "2.4.4"
bugsnagGradle = "7.4.0"
dependencyAnalysisPlugin = "1.18.0"
detekt = "1.22.0"
dokka = "1.7.20"
errorproneGradle = "3.0.1"
jdk = "19"
<<<<<<< HEAD
kotlin = "1.8.0"
ksp = "1.8.10-1.0.9"
=======
kotlin = "1.8.10"
ksp = "1.8.0-1.0.8"
>>>>>>> 0c1f2023
ktfmt = "0.42"
mavenPublish = "0.23.2"
moshi = "1.14.0"
moshix = "0.21.0"
nullawayGradle = "1.3.0"
okhttp = "5.0.0-alpha.10"
spotless = "6.14.1"
sqldelight = "1.5.1"
versionsPlugin = "0.44.0"

[plugins]
bestPracticesPlugin = { id = "com.autonomousapps.plugin-best-practices-plugin", version = "0.9" }
dependencyAnalysis = { id = "com.autonomousapps.dependency-analysis", version.ref = "dependencyAnalysisPlugin" }
detekt = { id = "io.gitlab.arturbosch.detekt", version.ref = "detekt" }
dokka = { id = "org.jetbrains.dokka", version.ref = "dokka" }
ksp = { id = "com.google.devtools.ksp", version.ref = "ksp" }
# Here to trigger Renovate updates
kotlin-jvm = { id = "org.jetbrains.kotlin.jvm", version.ref = "kotlin" }
lint = { id = "com.android.lint", version.ref = "agp" }
mavenPublish = { id = "com.vanniktech.maven.publish", version.ref = "mavenPublish" }
moshiGradlePlugin = { id = "dev.zacsweers.moshix", version.ref = "moshix" }
spotless = { id = "com.diffplug.spotless", version.ref = "spotless" }
versionsPlugin = { id = "com.github.ben-manes.versions", version.ref = "versionsPlugin" }

[libraries]
agp = { module = "com.android.tools.build:gradle", version.ref = "agp" }
autoService-annotations = "com.google.auto.service:auto-service-annotations:1.0.1"
autoService-ksp = "dev.zacsweers.autoservice:auto-service-ksp:1.0.0"
commonsText = "org.apache.commons:commons-text:1.10.0"
detekt = { module = "io.gitlab.arturbosch.detekt:detekt-core", version.ref = "detekt" }
gradlePlugins-anvil = { module = "com.squareup.anvil:gradle-plugin", version.ref = "anvil" }
gradlePlugins-bugsnag = { module = "com.bugsnag:bugsnag-android-gradle-plugin", version.ref = "bugsnagGradle" }
gradlePlugins-dependencyAnalysis = { module = "com.autonomousapps:dependency-analysis-gradle-plugin", version.ref = "dependencyAnalysisPlugin" }
gradlePlugins-detekt = { module = "io.gitlab.arturbosch.detekt:detekt-gradle-plugin", version.ref = "detekt" }
gradlePlugins-doctor = "com.osacky.doctor:doctor-plugin:0.8.1"
gradlePlugins-enterprise = "com.gradle:gradle-enterprise-gradle-plugin:3.12.2"
gradlePlugins-errorProne = { module = "net.ltgt.gradle:gradle-errorprone-plugin", version.ref = "errorproneGradle" }
gradlePlugins-ksp = { module = "com.google.devtools.ksp:symbol-processing-gradle-plugin", version.ref = "ksp" }
gradlePlugins-moshix = { module = "dev.zacsweers.moshix:moshi-gradle-plugin", version.ref = "moshix" }
gradlePlugins-napt = "com.sergei-lapin.napt:gradle:1.16"
gradlePlugins-nullaway = { module = "net.ltgt.gradle:gradle-nullaway-plugin", version.ref = "nullawayGradle" }
gradlePlugins-redacted = "dev.zacsweers.redacted:redacted-compiler-plugin-gradle:1.3.0"
gradlePlugins-retry = "org.gradle:test-retry-gradle-plugin:1.4.0"
gradlePlugins-spotless = { module = "com.diffplug.spotless:spotless-plugin-gradle", version.ref = "spotless" }
gradlePlugins-versions = { module = "com.github.ben-manes:gradle-versions-plugin", version.ref = "versionsPlugin" }
guava = "com.google.guava:guava:31.1-jre"
kotlinCliUtil = "com.slack.cli:kotlin-cli-util:1.1.1"
ktfmt = { module = "com.facebook:ktfmt", version.ref = "ktfmt" }
jgrapht = "org.jgrapht:jgrapht-core:1.5.1"
jna = "net.java.dev.jna:jna:5.13.0"
junit = "junit:junit:4.13.2"
markdown = "org.jetbrains:markdown:0.3.5"
moshi = { module = "com.squareup.moshi:moshi", version.ref = "moshi" }
moshi-kotlin = { module = "com.squareup.moshi:moshi-kotlin", version.ref = "moshi" }
okhttp = { module = "com.squareup.okhttp3:okhttp", version.ref = "okhttp" }
okhttp-bom = { module = "com.squareup.okhttp3:okhttp-bom", version.ref = "okhttp" }
okhttp-loggingInterceptor = { module = "com.squareup.okhttp3:logging-interceptor", version.ref = "okhttp" }
okio = "com.squareup.okio:okio:3.3.0"
oshi = "com.github.oshi:oshi-core:6.4.0"
progressBar = "me.tongfei:progressbar:0.9.5"
rxjava = "io.reactivex.rxjava3:rxjava:3.1.6"
truth = "com.google.truth:truth:1.1.3"<|MERGE_RESOLUTION|>--- conflicted
+++ resolved
@@ -7,13 +7,8 @@
 dokka = "1.7.20"
 errorproneGradle = "3.0.1"
 jdk = "19"
-<<<<<<< HEAD
-kotlin = "1.8.0"
+kotlin = "1.8.10"
 ksp = "1.8.10-1.0.9"
-=======
-kotlin = "1.8.10"
-ksp = "1.8.0-1.0.8"
->>>>>>> 0c1f2023
 ktfmt = "0.42"
 mavenPublish = "0.23.2"
 moshi = "1.14.0"
