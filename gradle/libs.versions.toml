--- conflicted
+++ resolved
@@ -10,15 +10,9 @@
 errorproneGradle = "3.0.1"
 jdk = "20"
 jna = "5.13.0"
-<<<<<<< HEAD
 kotlin = "1.9.20-Beta"
 ksp = "1.9.20-Beta-1.0.13"
-ktfmt = "0.44"
-=======
-kotlin = "1.9.10"
-ksp = "1.9.10-1.0.13"
 ktfmt = "0.46"
->>>>>>> 46b33eaf
 mavenPublish = "0.25.3"
 moshi = "1.15.0"
 moshix = "0.25.0-alpha01"
