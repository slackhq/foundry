--- conflicted
+++ resolved
@@ -12,11 +12,7 @@
 errorproneGradle = "3.0.1"
 jdk = "22"
 jvmTarget = "17"
-<<<<<<< HEAD
 jewel = "0.15.2.2"
-=======
-jewel = "0.23.1"
->>>>>>> e34c9b69
 jna = "5.14.0"
 kaml = "0.61.0"
 kotlin = "2.0.20"
