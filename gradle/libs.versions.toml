--- conflicted
+++ resolved
@@ -9,13 +9,8 @@
 errorproneGradle = "3.0.1"
 jdk = "20"
 jna = "5.13.0"
-<<<<<<< HEAD
 kotlin = "1.9.0-RC"
 ksp = "1.9.0-Beta-1.0.11"
-=======
-kotlin = "1.8.22"
-ksp = "1.8.22-1.0.11"
->>>>>>> 4f6e9e77
 ktfmt = "0.44"
 mavenPublish = "0.25.2"
 moshi = "1.14.0"
