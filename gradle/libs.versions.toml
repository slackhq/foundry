--- conflicted
+++ resolved
@@ -16,12 +16,8 @@
 moshix = "0.21.0"
 nullawayGradle = "1.3.0"
 okhttp = "5.0.0-alpha.10"
-<<<<<<< HEAD
-=======
+sortDependencies = "0.1"
 spotless = "6.15.0"
->>>>>>> 312b3ad9
-sortDependencies = "0.1"
-spotless = "6.14.1"
 sqldelight = "2.0.0-alpha05"
 versionsPlugin = "0.45.0"
 wire = "4.5.0"
