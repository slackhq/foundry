[versions]
agp = "8.8.0"
agpAlpha = "8.9.0-beta01"
anvil = "0.4.1"
# Release notes: https://asm.ow2.io/versions.html
asm = "9.7.1"
bugsnagGradle = "8.2.0"
circuit = "0.25.0"
compose-jb = "1.7.3"
compose-jb-stable = "1.7.3"
coroutines = "1.10.1"
# https://plugins.jetbrains.com/docs/intellij/using-kotlin.html#coroutinesLibraries
coroutines-ij = "1.10.1"
dependencyAnalysisPlugin = "2.7.0"
detekt = "1.23.7"
dokka = "2.0.0"
errorproneGradle = "4.1.0"
gradle-retry = "1.6.1"
graph-assert = "2.7.3"
intellij-platform = "2.2.1"
# Temporary until https://bugs.openjdk.org/browse/JDK-8331027 is fixed in 23
jdk = "21"
jvmTarget = "17"
jewel = "0.27.0"
jna = "5.16.0"
<<<<<<< HEAD
kaml = "0.67.1"
kotlin = "2.1.0"
=======
kaml = "0.67.0"
kotlin = "2.1.10"
>>>>>>> 6bb0641e
kotlinx-serialization = "1.8.0"
ksp = "2.1.10-1.0.29"
kotlinPoet = "2.0.0"
ktfmt = "0.54"
markdown = "0.30.0"
mavenPublish = "0.30.0"
mordant = "3.0.1"
moshi = "1.15.2"
moshix = "0.29.0"
nullawayGradle = "2.2.0"
okhttp = "5.0.0-alpha.14"
okio = "3.10.2"
retrofit = "2.11.0"
roborazzi = "1.40.1"
slack-lint = "0.8.2"
sortDependencies = "0.14"
spotless = "7.0.2"
sqldelight = "2.0.2"
versionsPlugin = "0.52.0"
wire = "5.2.1"
xmlutil = "0.90.3"

[plugins]
bestPracticesPlugin = { id = "com.autonomousapps.plugin-best-practices-plugin", version = "0.10" }
binaryCompatibilityValidator = { id = "org.jetbrains.kotlinx.binary-compatibility-validator", version = "0.17.0" }
buildConfig = { id = "com.github.gmazzo.buildconfig", version = "5.5.1" }
compose = { id = "org.jetbrains.compose", version.ref = "compose-jb" }
dependencyAnalysis = { id = "com.autonomousapps.dependency-analysis", version.ref = "dependencyAnalysisPlugin" }
detekt = { id = "io.gitlab.arturbosch.detekt", version.ref = "detekt" }
dokka = { id = "org.jetbrains.dokka", version.ref = "dokka" }
graphAssert = { id = "com.jraska.module.graph.assertion", version.ref = "graph-assert" }
intellij = { id = "org.jetbrains.intellij.platform", version.ref = "intellij-platform" }
intellij-settings = { id = "org.jetbrains.intellij.platform.settings", version.ref = "intellij-platform" }
ksp = { id = "com.google.devtools.ksp", version.ref = "ksp" }
kotlin-jvm = { id = "org.jetbrains.kotlin.jvm", version.ref = "kotlin" }
kotlin-multiplatform = { id = "org.jetbrains.kotlin.multiplatform", version.ref = "kotlin" }
kotlin-plugin-compose = { id = "org.jetbrains.kotlin.plugin.compose", version.ref = "kotlin" }
kotlin-plugin-sam = { id = "org.jetbrains.kotlin.plugin.sam.with.receiver", version.ref = "kotlin" }
kotlin-plugin-serialization = { id = "org.jetbrains.kotlin.plugin.serialization", version.ref = "kotlin" }
lint = { id = "com.android.lint", version.ref = "agp" }
mavenPublish = { id = "com.vanniktech.maven.publish", version.ref = "mavenPublish" }
moshiGradlePlugin = { id = "dev.zacsweers.moshix", version.ref = "moshix" }
moshix = { id = "dev.zacsweers.moshix", version.ref = "moshix" }
pluginUploader = { id = "dev.bmac.intellij.plugin-uploader", version = "1.3.5" }
retry = { id = "org.gradle.test-retry", version.ref = "gradle-retry" }
roborazzi = { id = "io.github.takahirom.roborazzi", version.ref = "roborazzi" }
spotless = { id = "com.diffplug.spotless", version.ref = "spotless" }
sortDependencies = { id = "com.squareup.sort-dependencies", version.ref = "sortDependencies" }
versionsPlugin = { id = "com.github.ben-manes.versions", version.ref = "versionsPlugin" }
wire = { id = "com.squareup.wire", version.ref = "wire" }

[libraries]
agp = { module = "com.android.tools.build:gradle", version.ref = "agp" }
agpAlpha = { module = "com.android.tools.build:gradle", version.ref = "agpAlpha" }
asm-bom = { module = "org.ow2.asm:asm-bom", version.ref = "asm" }
autoService-annotations = "com.google.auto.service:auto-service-annotations:1.1.1"
autoService-ksp = "dev.zacsweers.autoservice:auto-service-ksp:1.2.0"
bugsnag = "com.bugsnag:bugsnag:3.7.2"
clikt = "com.github.ajalt.clikt:clikt:5.0.2"
circuit-foundation = { module = "com.slack.circuit:circuit-foundation", version.ref = "circuit" }
commonsText = "org.apache.commons:commons-text:1.13.0"
composeLints = "com.slack.lint.compose:compose-lint-checks:1.4.2"
compose-markdown = { module = "com.mikepenz:multiplatform-markdown-renderer", version.ref = "markdown" }
coroutines-bom = { module = "org.jetbrains.kotlinx:kotlinx-coroutines-bom", version.ref = "coroutines" }
coroutines-core = { module = "org.jetbrains.kotlinx:kotlinx-coroutines-core", version.ref = "coroutines" }
coroutines-core-ij = { module = "org.jetbrains.kotlinx:kotlinx-coroutines-core", version.ref = "coroutines-ij" }
coroutines-test = { module = "org.jetbrains.kotlinx:kotlinx-coroutines-test" }
detekt = { module = "io.gitlab.arturbosch.detekt:detekt-core", version.ref = "detekt" }
develocity-agent-adapters = "com.gradle:develocity-gradle-plugin-adapters:1.1"
gradleLints = "androidx.lint:lint-gradle:1.0.0-alpha03"
gradlePlugins-anvil = { module = "dev.zacsweers.anvil:gradle-plugin", version.ref = "anvil" }
gradlePlugins-bugsnag = { module = "com.bugsnag:bugsnag-android-gradle-plugin", version.ref = "bugsnagGradle" }
gradlePlugins-compose = { module = "org.jetbrains.compose:compose-gradle-plugin", version.ref = "compose-jb-stable" }
gradlePlugins-composeCompiler = { module = "org.jetbrains.kotlin:compose-compiler-gradle-plugin", version.ref = "kotlin" }
gradlePlugins-dependencyAnalysis = { module = "com.autonomousapps:dependency-analysis-gradle-plugin", version.ref = "dependencyAnalysisPlugin" }
gradlePlugins-detekt = { module = "io.gitlab.arturbosch.detekt:detekt-gradle-plugin", version.ref = "detekt" }
gradlePlugins-develocity = "com.gradle:develocity-gradle-plugin:3.19.1"
gradlePlugins-doctor = "com.osacky.doctor:doctor-plugin:0.10.0"
gradlePlugins-emulatorWtf = "wtf.emulator:gradle-plugin-api:0.18.1"
gradlePlugins-errorProne = { module = "net.ltgt.gradle:gradle-errorprone-plugin", version.ref = "errorproneGradle" }
gradlePlugins-graphAssert = { module = "com.jraska.module.graph.assertion:plugin", version.ref = "graph-assert" }
gradlePlugins-kgp = { module = "org.jetbrains.kotlin:kotlin-gradle-plugin", version.ref = "kotlin" }
gradlePlugins-kgp-api = { module = "org.jetbrains.kotlin:kotlin-gradle-plugin", version.ref = "kotlin" }
gradlePlugins-ksp = { module = "com.google.devtools.ksp:symbol-processing-gradle-plugin", version.ref = "ksp" }
gradlePlugins-moshix = { module = "dev.zacsweers.moshix:moshi-gradle-plugin", version.ref = "moshix" }
gradlePlugins-nullaway = { module = "net.ltgt.gradle:gradle-nullaway-plugin", version.ref = "nullawayGradle" }
gradlePlugins-redacted = "dev.zacsweers.redacted:redacted-compiler-plugin-gradle:1.12.0"
gradlePlugins-retry = { module = "org.gradle:test-retry-gradle-plugin", version.ref = "gradle-retry" }
gradlePlugins-sortDependencies = { module = "com.squareup:sort-dependencies-gradle-plugin", version.ref = "sortDependencies" }
gradlePlugins-spotless = { module = "com.diffplug.spotless:spotless-plugin-gradle", version.ref = "spotless" }
gradlePlugins-sqldelight = { module = "app.cash.sqldelight:gradle-plugin", version.ref = "sqldelight" }
gradlePlugins-versions = { module = "com.github.ben-manes:gradle-versions-plugin", version.ref = "versionsPlugin" }
gradlePlugins-wire = { module = "com.squareup.wire:wire-gradle-plugin", version.ref = "wire" }
guava = "com.google.guava:guava:33.4.0-jre"
kaml = { module = "com.charleskorn.kaml:kaml", version.ref = "kaml" }
kotlin-bom = { module = "org.jetbrains.kotlin:kotlin-bom", version.ref = "kotlin" }
kotlin-gradlePlugins-bom = { module = "org.jetbrains.kotlin:kotlin-gradle-plugins-bom", version.ref = "kotlin" }
kotlin-poet = { module = "com.squareup:kotlinpoet", version.ref = "kotlinPoet" }
kotlin-reflect = { module = "org.jetbrains.kotlin:kotlin-reflect", version.ref = "kotlin" }
kotlinx-serialization-core = { module = "org.jetbrains.kotlinx:kotlinx-serialization-core", version.ref = "kotlinx-serialization" }
kotlin-test = { module = "org.jetbrains.kotlin:kotlin-test", version.ref = "kotlin" }
kotlinShell = "eu.jrie.jetbrains:kotlin-shell-core:0.2.1"
ktfmt = { module = "com.facebook:ktfmt", version.ref = "ktfmt" }
jewel-bridge = { module = "org.jetbrains.jewel:jewel-ide-laf-bridge-242", version.ref = "jewel" }
jewel-standalone = { module = "org.jetbrains.jewel:jewel-int-ui-standalone-242", version.ref = "jewel" }
jgrapht = "org.jgrapht:jgrapht-core:1.5.2"
jna = { module = "net.java.dev.jna:jna", version.ref = "jna" }
jna-platform = { module = "net.java.dev.jna:jna-platform", version.ref = "jna" }
junit = "junit:junit:4.13.2"
markdown = "org.jetbrains:markdown:0.7.3"
mordant = { module = "com.github.ajalt.mordant:mordant", version.ref = "mordant" }
mordant-coroutines = { module = "com.github.ajalt.mordant:mordant-coroutines", version.ref = "mordant" }
mordant-markdown = { module = "com.github.ajalt.mordant:mordant-markdown", version.ref = "mordant" }
moshi = { module = "com.squareup.moshi:moshi", version.ref = "moshi" }
okhttp = { module = "com.squareup.okhttp3:okhttp", version.ref = "okhttp" }
okhttp-bom = { module = "com.squareup.okhttp3:okhttp-bom", version.ref = "okhttp" }
okhttp-loggingInterceptor = { module = "com.squareup.okhttp3:logging-interceptor", version.ref = "okhttp" }
okio = { module = "com.squareup.okio:okio", version.ref = "okio" }
okio-fakefilesystem = { module = "com.squareup.okio:okio-fakefilesystem", version.ref = "okio" }
oshi = "com.github.oshi:oshi-core:6.6.6"
retrofit = { module = "com.squareup.retrofit2:retrofit", version.ref = "retrofit" }
retrofit-converters-wire = { module = "com.squareup.retrofit2:converter-wire", version.ref = "retrofit" }
robolectric = "org.robolectric:robolectric:4.14.1"
roborazzi = { module = "io.github.takahirom.roborazzi:roborazzi-compose-desktop", version.ref = "roborazzi" }
rxjava = "io.reactivex.rxjava3:rxjava:3.1.10"
sarif4k = "io.github.detekt.sarif4k:sarif4k:0.6.0"
slackLints-checks = { module = "com.slack.lint:slack-lint-checks", version.ref = "slack-lint" }
slackLints-annotations = { module = "com.slack.lint:slack-lint-annotations", version.ref = "slack-lint" }
slf4jNop = "org.slf4j:slf4j-nop:2.0.16"
testing-roborazzi = { module = "io.github.takahirom.roborazzi:roborazzi", version.ref = "roborazzi" }
testing-roborazzi-rules = { module = "io.github.takahirom.roborazzi:roborazzi-junit-rule", version.ref = "roborazzi" }
testing-roborazzi-compose = { module = "io.github.takahirom.roborazzi:roborazzi-compose", version.ref = "roborazzi" }
testing-roborazzi-core = { module = "io.github.takahirom.roborazzi:roborazzi-core", version.ref = "roborazzi" }
tikxml-htmlEscape = { module = "com.tickaroo.tikxml:converter-htmlescape", version = "0.8.15" }
truth = "com.google.truth:truth:1.4.4"
xmlutil-core = { module = "io.github.pdvrieze.xmlutil:core", version.ref = "xmlutil" }
xmlutil-serialization = { module = "io.github.pdvrieze.xmlutil:serialization", version.ref = "xmlutil" }<|MERGE_RESOLUTION|>--- conflicted
+++ resolved
@@ -23,13 +23,8 @@
 jvmTarget = "17"
 jewel = "0.27.0"
 jna = "5.16.0"
-<<<<<<< HEAD
 kaml = "0.67.1"
-kotlin = "2.1.0"
-=======
-kaml = "0.67.0"
 kotlin = "2.1.10"
->>>>>>> 6bb0641e
 kotlinx-serialization = "1.8.0"
 ksp = "2.1.10-1.0.29"
 kotlinPoet = "2.0.0"
