[versions]
agp = "8.7.2"
agpAlpha = "8.8.0-alpha09"
anvil = "2.5.0-beta11"
# Release notes: https://asm.ow2.io/versions.html
asm = "9.7.1"
bugsnagGradle = "8.1.0"
circuit = "0.25.0"
compose-jb = "1.7.0"
compose-jb-stable = "1.7.1+build1894-release-1.7.1"
coroutines = "1.9.0"
# https://plugins.jetbrains.com/docs/intellij/using-kotlin.html#coroutinesLibraries
coroutines-ij = "1.9.0"
dependencyAnalysisPlugin = "2.2.0"
detekt = "1.23.7"
dokka = "2.0.0-Beta"
errorproneGradle = "4.1.0"
gradle-retry = "1.6.0"
graph-assert = "2.7.1"
intellij-platform = "2.1.0"
# Temporary until https://bugs.openjdk.org/browse/JDK-8331027 is fixed in 23
jdk = "21"
jvmTarget = "17"
jewel = "0.26.2"
jna = "5.15.0"
kaml = "0.62.2"
kotlin = "2.0.21"
kotlinx-serialization = "1.7.3"
ksp = "2.0.21-1.0.26"
kotlinPoet = "1.18.1"
ktfmt = "0.52"
markdown = "0.26.0"
mavenPublish = "0.30.0"
mordant = "3.0.1"
moshi = "1.15.1"
moshix = "0.28.0"
nullawayGradle = "2.1.0"
okhttp = "5.0.0-alpha.12"
okio = "3.9.1"
retrofit = "2.11.0"
roborazzi = "1.30.1"
slack-lint = "0.8.2"
sortDependencies = "0.7"
spotless = "7.0.0.BETA4"
sqldelight = "2.0.2"
versionsPlugin = "0.51.0"
wire = "5.1.0"
<<<<<<< HEAD
xmlutil = "0.90.2"
junit = "4.13.1"
=======
xmlutil = "0.90.3"
>>>>>>> c6f9b68a

[plugins]
bestPracticesPlugin = { id = "com.autonomousapps.plugin-best-practices-plugin", version = "0.10" }
binaryCompatibilityValidator = { id = "org.jetbrains.kotlinx.binary-compatibility-validator", version = "0.16.3" }
buildConfig = { id = "com.github.gmazzo.buildconfig", version = "5.5.0" }
compose = { id = "org.jetbrains.compose", version.ref = "compose-jb" }
dependencyAnalysis = { id = "com.autonomousapps.dependency-analysis", version.ref = "dependencyAnalysisPlugin" }
detekt = { id = "io.gitlab.arturbosch.detekt", version.ref = "detekt" }
dokka = { id = "org.jetbrains.dokka", version.ref = "dokka" }
graphAssert = { id = "com.jraska.module.graph.assertion", version.ref = "graph-assert" }
intellij = { id = "org.jetbrains.intellij.platform", version.ref = "intellij-platform" }
intellij-settings = { id = "org.jetbrains.intellij.platform.settings", version.ref = "intellij-platform" }
ksp = { id = "com.google.devtools.ksp", version.ref = "ksp" }
kotlin-jvm = { id = "org.jetbrains.kotlin.jvm", version.ref = "kotlin" }
kotlin-multiplatform = { id = "org.jetbrains.kotlin.multiplatform", version.ref = "kotlin" }
kotlin-plugin-compose = { id = "org.jetbrains.kotlin.plugin.compose", version.ref = "kotlin" }
kotlin-plugin-sam = { id = "org.jetbrains.kotlin.plugin.sam.with.receiver", version.ref = "kotlin" }
kotlin-plugin-serialization = { id = "org.jetbrains.kotlin.plugin.serialization", version.ref = "kotlin" }
lint = { id = "com.android.lint", version.ref = "agp" }
mavenPublish = { id = "com.vanniktech.maven.publish", version.ref = "mavenPublish" }
moshiGradlePlugin = { id = "dev.zacsweers.moshix", version.ref = "moshix" }
moshix = { id = "dev.zacsweers.moshix", version.ref = "moshix" }
pluginUploader = { id = "dev.bmac.intellij.plugin-uploader", version = "1.3.5" }
retry = { id = "org.gradle.test-retry", version.ref = "gradle-retry" }
roborazzi = { id = "io.github.takahirom.roborazzi", version.ref = "roborazzi" }
spotless = { id = "com.diffplug.spotless", version.ref = "spotless" }
sortDependencies = { id = "com.squareup.sort-dependencies", version.ref = "sortDependencies" }
versionsPlugin = { id = "com.github.ben-manes.versions", version.ref = "versionsPlugin" }
wire = { id = "com.squareup.wire", version.ref = "wire" }

[libraries]
agp = { module = "com.android.tools.build:gradle", version.ref = "agp" }
agpAlpha = { module = "com.android.tools.build:gradle", version.ref = "agpAlpha" }
asm-bom = { module = "org.ow2.asm:asm-bom", version.ref = "asm" }
autoService-annotations = "com.google.auto.service:auto-service-annotations:1.1.1"
autoService-ksp = "dev.zacsweers.autoservice:auto-service-ksp:1.2.0"
bugsnag = "com.bugsnag:bugsnag:3.7.2"
clikt = "com.github.ajalt.clikt:clikt:5.0.1"
circuit-foundation = { module = "com.slack.circuit:circuit-foundation", version.ref = "circuit" }
commonsText = "org.apache.commons:commons-text:1.12.0"
composeLints = "com.slack.lint.compose:compose-lint-checks:1.4.2"
compose-markdown = { module = "com.mikepenz:multiplatform-markdown-renderer", version.ref = "markdown" }
coroutines-bom = { module = "org.jetbrains.kotlinx:kotlinx-coroutines-bom", version.ref = "coroutines" }
coroutines-core = { module = "org.jetbrains.kotlinx:kotlinx-coroutines-core" }
coroutines-core-ij = { module = "org.jetbrains.kotlinx:kotlinx-coroutines-core", version.ref = "coroutines-ij" }
coroutines-test = { module = "org.jetbrains.kotlinx:kotlinx-coroutines-test" }
detekt = { module = "io.gitlab.arturbosch.detekt:detekt-core", version.ref = "detekt" }
develocity-agent-adapters = "com.gradle:develocity-gradle-plugin-adapters:1.0.4"
gradleLints = "androidx.lint:lint-gradle:1.0.0-alpha02"
gradlePlugins-anvil = { module = "com.squareup.anvil:gradle-plugin", version.ref = "anvil" }
gradlePlugins-bugsnag = { module = "com.bugsnag:bugsnag-android-gradle-plugin", version.ref = "bugsnagGradle" }
gradlePlugins-compose = { module = "org.jetbrains.compose:compose-gradle-plugin", version.ref = "compose-jb-stable" }
gradlePlugins-composeCompiler = { module = "org.jetbrains.kotlin:compose-compiler-gradle-plugin", version.ref = "kotlin" }
gradlePlugins-dependencyAnalysis = { module = "com.autonomousapps:dependency-analysis-gradle-plugin", version.ref = "dependencyAnalysisPlugin" }
gradlePlugins-detekt = { module = "io.gitlab.arturbosch.detekt:detekt-gradle-plugin", version.ref = "detekt" }
gradlePlugins-develocity = "com.gradle:develocity-gradle-plugin:3.18.1"
gradlePlugins-doctor = "com.osacky.doctor:doctor-plugin:0.10.0"
gradlePlugins-errorProne = { module = "net.ltgt.gradle:gradle-errorprone-plugin", version.ref = "errorproneGradle" }
gradlePlugins-graphAssert = { module = "com.jraska.module.graph.assertion:plugin", version.ref = "graph-assert" }
gradlePlugins-kgp = { module = "org.jetbrains.kotlin:kotlin-gradle-plugin", version.ref = "kotlin" }
gradlePlugins-kgp-api = { module = "org.jetbrains.kotlin:kotlin-gradle-plugin", version.ref = "kotlin" }
gradlePlugins-ksp = { module = "com.google.devtools.ksp:symbol-processing-gradle-plugin", version.ref = "ksp" }
gradlePlugins-moshix = { module = "dev.zacsweers.moshix:moshi-gradle-plugin", version.ref = "moshix" }
gradlePlugins-nullaway = { module = "net.ltgt.gradle:gradle-nullaway-plugin", version.ref = "nullawayGradle" }
gradlePlugins-redacted = "dev.zacsweers.redacted:redacted-compiler-plugin-gradle:1.10.0"
gradlePlugins-retry = { module = "org.gradle:test-retry-gradle-plugin", version.ref = "gradle-retry" }
gradlePlugins-sortDependencies = { module = "com.squareup:sort-dependencies-gradle-plugin", version.ref = "sortDependencies" }
gradlePlugins-spotless = { module = "com.diffplug.spotless:spotless-plugin-gradle", version.ref = "spotless" }
gradlePlugins-sqldelight = { module = "app.cash.sqldelight:gradle-plugin", version.ref = "sqldelight" }
gradlePlugins-versions = { module = "com.github.ben-manes:gradle-versions-plugin", version.ref = "versionsPlugin" }
gradlePlugins-wire = { module = "com.squareup.wire:wire-gradle-plugin", version.ref = "wire" }
guava = "com.google.guava:guava:33.3.1-jre"
kaml = { module = "com.charleskorn.kaml:kaml", version.ref = "kaml" }
kotlin-bom = { module = "org.jetbrains.kotlin:kotlin-bom", version.ref = "kotlin" }
kotlin-gradlePlugins-bom = { module = "org.jetbrains.kotlin:kotlin-gradle-plugins-bom", version.ref = "kotlin" }
kotlin-poet = { module = "com.squareup:kotlinpoet", version.ref = "kotlinPoet" }
kotlin-reflect = { module = "org.jetbrains.kotlin:kotlin-reflect", version.ref = "kotlin" }
kotlinx-serialization-core = { module = "org.jetbrains.kotlinx:kotlinx-serialization-core", version.ref = "kotlinx-serialization" }
kotlin-test = { module = "org.jetbrains.kotlin:kotlin-test", version.ref = "kotlin" }
kotlinShell = "eu.jrie.jetbrains:kotlin-shell-core:0.2.1"
ktfmt = { module = "com.facebook:ktfmt", version.ref = "ktfmt" }
jewel-bridge = { module = "org.jetbrains.jewel:jewel-ide-laf-bridge-242", version.ref = "jewel" }
jewel-standalone = { module = "org.jetbrains.jewel:jewel-int-ui-standalone-242", version.ref = "jewel" }
jgrapht = "org.jgrapht:jgrapht-core:1.5.2"
jna = { module = "net.java.dev.jna:jna", version.ref = "jna" }
jna-platform = { module = "net.java.dev.jna:jna-platform", version.ref = "jna" }
junit = "junit:junit:4.13.2"
markdown = "org.jetbrains:markdown:0.7.3"
mordant = { module = "com.github.ajalt.mordant:mordant", version.ref = "mordant" }
mordant-coroutines = { module = "com.github.ajalt.mordant:mordant-coroutines", version.ref = "mordant" }
mordant-markdown = { module = "com.github.ajalt.mordant:mordant-markdown", version.ref = "mordant" }
moshi = { module = "com.squareup.moshi:moshi", version.ref = "moshi" }
okhttp = { module = "com.squareup.okhttp3:okhttp", version.ref = "okhttp" }
okhttp-bom = { module = "com.squareup.okhttp3:okhttp-bom", version.ref = "okhttp" }
okhttp-loggingInterceptor = { module = "com.squareup.okhttp3:logging-interceptor", version.ref = "okhttp" }
okio = { module = "com.squareup.okio:okio", version.ref = "okio" }
okio-fakefilesystem = { module = "com.squareup.okio:okio-fakefilesystem", version.ref = "okio" }
oshi = "com.github.oshi:oshi-core:6.6.5"
retrofit = { module = "com.squareup.retrofit2:retrofit", version.ref = "retrofit" }
retrofit-converters-wire = { module = "com.squareup.retrofit2:converter-wire", version.ref = "retrofit" }
roborazzi = { module = "io.github.takahirom.roborazzi:roborazzi-compose-desktop", version.ref = "roborazzi" }
rxjava = "io.reactivex.rxjava3:rxjava:3.1.9"
sarif4k = "io.github.detekt.sarif4k:sarif4k:0.6.0"
slackLints-checks = { module = "com.slack.lint:slack-lint-checks", version.ref = "slack-lint" }
slackLints-annotations = { module = "com.slack.lint:slack-lint-annotations", version.ref = "slack-lint" }
slf4jNop = "org.slf4j:slf4j-nop:2.0.16"
testing-roborazzi = { module = "io.github.takahirom.roborazzi:roborazzi", version.ref = "roborazzi" }
testing-roborazzi-rules = { module = "io.github.takahirom.roborazzi:roborazzi-junit-rule", version.ref = "roborazzi" }
testing-roborazzi-compose = { module = "io.github.takahirom.roborazzi:roborazzi-compose", version.ref = "roborazzi" }
testing-roborazzi-core = { module = "io.github.takahirom.roborazzi:roborazzi-core", version.ref = "roborazzi" }
tikxml-htmlEscape = { module = "com.tickaroo.tikxml:converter-htmlescape", version = "0.8.15" }
truth = "com.google.truth:truth:1.4.4"
xmlutil-core = { module = "io.github.pdvrieze.xmlutil:core", version.ref = "xmlutil" }
xmlutil-serialization = { module = "io.github.pdvrieze.xmlutil:serialization", version.ref = "xmlutil" }<|MERGE_RESOLUTION|>--- conflicted
+++ resolved
@@ -23,6 +23,7 @@
 jvmTarget = "17"
 jewel = "0.26.2"
 jna = "5.15.0"
+junit = "4.13.1"
 kaml = "0.62.2"
 kotlin = "2.0.21"
 kotlinx-serialization = "1.7.3"
@@ -45,12 +46,7 @@
 sqldelight = "2.0.2"
 versionsPlugin = "0.51.0"
 wire = "5.1.0"
-<<<<<<< HEAD
-xmlutil = "0.90.2"
-junit = "4.13.1"
-=======
 xmlutil = "0.90.3"
->>>>>>> c6f9b68a
 
 [plugins]
 bestPracticesPlugin = { id = "com.autonomousapps.plugin-best-practices-plugin", version = "0.10" }
