--- conflicted
+++ resolved
@@ -1,13 +1,8 @@
 [versions]
 agp = "7.3.1"
 anvil = "2.4.2"
-<<<<<<< HEAD
 bugsnagGradle = "7.4.0"
-dependencyAnalysisPlugin = "1.13.1"
-=======
-bugsnagGradle = "7.3.1"
 dependencyAnalysisPlugin = "1.14.1"
->>>>>>> eef45e7d
 detekt = "1.21.0"
 dokka = "1.7.20"
 errorproneGradle = "3.0.1"
