--- conflicted
+++ resolved
@@ -17,11 +17,7 @@
 errorproneGradle = "4.3.0"
 gradle-retry = "1.6.2"
 graph-assert = "2.9.0"
-<<<<<<< HEAD
-intellij-platform = "2.6.0"
-=======
 intellij-platform = "2.7.0"
->>>>>>> 0fb18bfb
 jdk = "23"
 jvmTarget = "21"
 jvmTargetIdea = "21"
