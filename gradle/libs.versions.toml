--- conflicted
+++ resolved
@@ -1,11 +1,6 @@
 [versions]
-<<<<<<< HEAD
 agp = "8.9.2"
-agpAlpha = "8.9.1"
-=======
-agp = "8.9.1"
-agpAlpha = "8.9.2"
->>>>>>> 8fd5e68e
+agpAlpha = "8.10.0-alpha07"
 anvil = "0.4.1"
 # Release notes: https://asm.ow2.io/versions.html
 asm = "9.8"
