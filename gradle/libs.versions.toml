[versions]
agp = "8.10.1"
agpAlpha = "8.10.1"
anvil = "0.4.1"
# Release notes: https://asm.ow2.io/versions.html
asm = "9.8"
bugsnagGradle = "8.2.0"
circuit = "0.28.1"
compose-jb = "1.8.1"
compose-jb-stable = "1.8.1"
coroutines = "1.10.2"
# https://plugins.jetbrains.com/docs/intellij/using-kotlin.html#coroutinesLibraries
coroutines-ij = "1.8.0"
dependencyAnalysisPlugin = "2.18.0"
detekt = "1.23.8"
dokka = "2.0.0"
errorproneGradle = "4.2.0"
gradle-retry = "1.6.2"
graph-assert = "2.8.0"
intellij-platform = "2.6.0"
jdk = "23"
jvmTarget = "21"
jvmTargetIdea = "21"
jewel = "0.27.0"
jna = "5.17.0"
kaml = "0.82.0"
kotlin = "2.1.21"
kotlinx-serialization = "1.8.1"
ksp = "2.1.21-2.0.2"
kotlinPoet = "2.2.0"
ktfmt = "0.54"
markdown = "0.35.0"
mavenPublish = "0.32.0"
metro = "0.3.7"
mordant = "3.0.2"
moshi = "1.15.2"
moshix = "0.30.0"
nullawayGradle = "2.2.0"
okhttp = "5.0.0-alpha.14"
<<<<<<< HEAD
okio = "3.11.0"
retrofit = "3.0.0"
roborazzi = "1.43.1"
=======
okio = "3.13.0"
retrofit = "2.11.0"
roborazzi = "1.44.0"
>>>>>>> 73342a91
slack-lint = "0.9.0"
sortDependencies = "0.14"
spotless = "7.0.4"
sqldelight = "2.1.0"
wire = "5.3.3"
xmlutil = "0.91.1"

[plugins]
bestPracticesPlugin = { id = "com.autonomousapps.plugin-best-practices-plugin", version = "0.10" }
binaryCompatibilityValidator = { id = "org.jetbrains.kotlinx.binary-compatibility-validator", version = "0.17.0" }
buildConfig = { id = "com.github.gmazzo.buildconfig", version = "5.6.6" }
compose = { id = "org.jetbrains.compose", version.ref = "compose-jb" }
dependencyAnalysis = { id = "com.autonomousapps.dependency-analysis", version.ref = "dependencyAnalysisPlugin" }
detekt = { id = "io.gitlab.arturbosch.detekt", version.ref = "detekt" }
dokka = { id = "org.jetbrains.dokka", version.ref = "dokka" }
graphAssert = { id = "com.jraska.module.graph.assertion", version.ref = "graph-assert" }
intellij = { id = "org.jetbrains.intellij.platform", version.ref = "intellij-platform" }
intellij-settings = { id = "org.jetbrains.intellij.platform.settings", version.ref = "intellij-platform" }
ksp = { id = "com.google.devtools.ksp", version.ref = "ksp" }
kotlin-jvm = { id = "org.jetbrains.kotlin.jvm", version.ref = "kotlin" }
kotlin-multiplatform = { id = "org.jetbrains.kotlin.multiplatform", version.ref = "kotlin" }
kotlin-plugin-compose = { id = "org.jetbrains.kotlin.plugin.compose", version.ref = "kotlin" }
kotlin-plugin-sam = { id = "org.jetbrains.kotlin.plugin.sam.with.receiver", version.ref = "kotlin" }
kotlin-plugin-serialization = { id = "org.jetbrains.kotlin.plugin.serialization", version.ref = "kotlin" }
lint = { id = "com.android.lint", version.ref = "agp" }
mavenPublish = { id = "com.vanniktech.maven.publish", version.ref = "mavenPublish" }
metro = { id = "dev.zacsweers.metro", version.ref = "metro" }
moshiGradlePlugin = { id = "dev.zacsweers.moshix", version.ref = "moshix" }
moshix = { id = "dev.zacsweers.moshix", version.ref = "moshix" }
pluginUploader = { id = "dev.bmac.intellij.plugin-uploader", version = "1.3.5" }
retry = { id = "org.gradle.test-retry", version.ref = "gradle-retry" }
roborazzi = { id = "io.github.takahirom.roborazzi", version.ref = "roborazzi" }
spotless = { id = "com.diffplug.spotless", version.ref = "spotless" }
sortDependencies = { id = "com.squareup.sort-dependencies", version.ref = "sortDependencies" }
wire = { id = "com.squareup.wire", version.ref = "wire" }

[libraries]
agp = { module = "com.android.tools.build:gradle", version.ref = "agp" }
agpAlpha = { module = "com.android.tools.build:gradle", version.ref = "agpAlpha" }
asm-bom = { module = "org.ow2.asm:asm-bom", version.ref = "asm" }
autoService-annotations = "com.google.auto.service:auto-service-annotations:1.1.1"
autoService-ksp = "dev.zacsweers.autoservice:auto-service-ksp:1.2.0"
bugsnag = "com.bugsnag:bugsnag:3.7.2"
buildscriptUtil = "com.fueledbycaffeine.spotlight:buildscript-utils:1.0"
clikt = "com.github.ajalt.clikt:clikt:5.0.3"
circuit-foundation = { module = "com.slack.circuit:circuit-foundation", version.ref = "circuit" }
commonsText = "org.apache.commons:commons-text:1.13.1"
composeLints = "com.slack.lint.compose:compose-lint-checks:1.4.2"
compose-markdown = { module = "com.mikepenz:multiplatform-markdown-renderer", version.ref = "markdown" }
coroutines-bom = { module = "org.jetbrains.kotlinx:kotlinx-coroutines-bom", version.ref = "coroutines" }
coroutines-core = { module = "org.jetbrains.kotlinx:kotlinx-coroutines-core", version.ref = "coroutines" }
coroutines-core-ij = { module = "org.jetbrains.kotlinx:kotlinx-coroutines-core", version.ref = "coroutines-ij" }
coroutines-test = { module = "org.jetbrains.kotlinx:kotlinx-coroutines-test" }
detekt = { module = "io.gitlab.arturbosch.detekt:detekt-core", version.ref = "detekt" }
develocity-agent-adapters = "com.gradle:develocity-gradle-plugin-adapters:1.2.1"
gradleLints = "androidx.lint:lint-gradle:1.0.0-alpha03"
gradlePlugins-anvil = { module = "dev.zacsweers.anvil:gradle-plugin", version.ref = "anvil" }
gradlePlugins-bugsnag = { module = "com.bugsnag:bugsnag-android-gradle-plugin", version.ref = "bugsnagGradle" }
gradlePlugins-compose = { module = "org.jetbrains.compose:compose-gradle-plugin", version.ref = "compose-jb-stable" }
gradlePlugins-composeCompiler = { module = "org.jetbrains.kotlin:compose-compiler-gradle-plugin", version.ref = "kotlin" }
gradlePlugins-dependencyAnalysis = { module = "com.autonomousapps:dependency-analysis-gradle-plugin", version.ref = "dependencyAnalysisPlugin" }
gradlePlugins-detekt = { module = "io.gitlab.arturbosch.detekt:detekt-gradle-plugin", version.ref = "detekt" }
gradlePlugins-develocity = "com.gradle:develocity-gradle-plugin:4.0.2"
gradlePlugins-doctor = "com.osacky.doctor:doctor-plugin:0.11.0"
gradlePlugins-emulatorWtf = "wtf.emulator:gradle-plugin-api:0.19.2"
gradlePlugins-errorProne = { module = "net.ltgt.gradle:gradle-errorprone-plugin", version.ref = "errorproneGradle" }
gradlePlugins-graphAssert = { module = "com.jraska.module.graph.assertion:plugin", version.ref = "graph-assert" }
gradlePlugins-kgp = { module = "org.jetbrains.kotlin:kotlin-gradle-plugin", version.ref = "kotlin" }
gradlePlugins-kgp-api = { module = "org.jetbrains.kotlin:kotlin-gradle-plugin", version.ref = "kotlin" }
gradlePlugins-ksp = { module = "com.google.devtools.ksp:symbol-processing-gradle-plugin", version.ref = "ksp" }
gradlePlugins-metro = { module = "dev.zacsweers.metro:gradle-plugin", version.ref = "metro" }
gradlePlugins-moshix = { module = "dev.zacsweers.moshix:moshi-gradle-plugin", version.ref = "moshix" }
gradlePlugins-nullaway = { module = "net.ltgt.gradle:gradle-nullaway-plugin", version.ref = "nullawayGradle" }
gradlePlugins-redacted = "dev.zacsweers.redacted:redacted-compiler-plugin-gradle:1.13.0"
gradlePlugins-retry = { module = "org.gradle:test-retry-gradle-plugin", version.ref = "gradle-retry" }
gradlePlugins-sortDependencies = { module = "com.squareup:sort-dependencies-gradle-plugin", version.ref = "sortDependencies" }
gradlePlugins-spotless = { module = "com.diffplug.spotless:spotless-plugin-gradle", version.ref = "spotless" }
gradlePlugins-sqldelight = { module = "app.cash.sqldelight:gradle-plugin", version.ref = "sqldelight" }
gradlePlugins-wire = { module = "com.squareup.wire:wire-gradle-plugin", version.ref = "wire" }
guava = "com.google.guava:guava:33.4.8-jre"
kaml = { module = "com.charleskorn.kaml:kaml", version.ref = "kaml" }
kotlin-bom = { module = "org.jetbrains.kotlin:kotlin-bom", version.ref = "kotlin" }
kotlin-gradlePlugins-bom = { module = "org.jetbrains.kotlin:kotlin-gradle-plugins-bom", version.ref = "kotlin" }
kotlin-poet = { module = "com.squareup:kotlinpoet", version.ref = "kotlinPoet" }
kotlin-reflect = { module = "org.jetbrains.kotlin:kotlin-reflect", version.ref = "kotlin" }
kotlinx-serialization-core = { module = "org.jetbrains.kotlinx:kotlinx-serialization-core", version.ref = "kotlinx-serialization" }
kotlin-test = { module = "org.jetbrains.kotlin:kotlin-test", version.ref = "kotlin" }
kotlinShell = "eu.jrie.jetbrains:kotlin-shell-core:0.2.1"
ktfmt = { module = "com.facebook:ktfmt", version.ref = "ktfmt" }
jewel-bridge = { module = "org.jetbrains.jewel:jewel-ide-laf-bridge-242", version.ref = "jewel" }
jewel-standalone = { module = "org.jetbrains.jewel:jewel-int-ui-standalone-242", version.ref = "jewel" }
jgrapht = "org.jgrapht:jgrapht-core:1.5.2"
jna = { module = "net.java.dev.jna:jna", version.ref = "jna" }
jna-platform = { module = "net.java.dev.jna:jna-platform", version.ref = "jna" }
junit = "junit:junit:4.13.2"
markdown = "org.jetbrains:markdown:0.7.3"
mordant = { module = "com.github.ajalt.mordant:mordant", version.ref = "mordant" }
mordant-coroutines = { module = "com.github.ajalt.mordant:mordant-coroutines", version.ref = "mordant" }
mordant-markdown = { module = "com.github.ajalt.mordant:mordant-markdown", version.ref = "mordant" }
moshi = { module = "com.squareup.moshi:moshi", version.ref = "moshi" }
okhttp = { module = "com.squareup.okhttp3:okhttp", version.ref = "okhttp" }
okhttp-bom = { module = "com.squareup.okhttp3:okhttp-bom", version.ref = "okhttp" }
okhttp-loggingInterceptor = { module = "com.squareup.okhttp3:logging-interceptor", version.ref = "okhttp" }
okio = { module = "com.squareup.okio:okio", version.ref = "okio" }
okio-fakefilesystem = { module = "com.squareup.okio:okio-fakefilesystem", version.ref = "okio" }
oshi = "com.github.oshi:oshi-core:6.8.2"
retrofit = { module = "com.squareup.retrofit2:retrofit", version.ref = "retrofit" }
retrofit-converters-wire = { module = "com.squareup.retrofit2:converter-wire", version.ref = "retrofit" }
robolectric = "org.robolectric:robolectric:4.14.1"
roborazzi = { module = "io.github.takahirom.roborazzi:roborazzi-compose-desktop", version.ref = "roborazzi" }
rxjava = "io.reactivex.rxjava3:rxjava:3.1.10"
sarif4k = "io.github.detekt.sarif4k:sarif4k:0.6.0"
slackLints-checks = { module = "com.slack.lint:slack-lint-checks", version.ref = "slack-lint" }
slackLints-annotations = { module = "com.slack.lint:slack-lint-annotations", version.ref = "slack-lint" }
slf4jNop = "org.slf4j:slf4j-nop:2.0.17"
testing-roborazzi-core = { module = "io.github.takahirom.roborazzi:roborazzi-core", version.ref = "roborazzi" }
testing-roborazzi-desktop = { module = "io.github.takahirom.roborazzi:roborazzi-compose-desktop", version.ref = "roborazzi" }
tikxml-htmlEscape = { module = "com.tickaroo.tikxml:converter-htmlescape", version = "0.8.15" }
truth = "com.google.truth:truth:1.4.4"
xmlutil-core = { module = "io.github.pdvrieze.xmlutil:core", version.ref = "xmlutil" }
xmlutil-serialization = { module = "io.github.pdvrieze.xmlutil:serialization", version.ref = "xmlutil" }<|MERGE_RESOLUTION|>--- conflicted
+++ resolved
@@ -37,15 +37,9 @@
 moshix = "0.30.0"
 nullawayGradle = "2.2.0"
 okhttp = "5.0.0-alpha.14"
-<<<<<<< HEAD
-okio = "3.11.0"
+okio = "3.13.0"
 retrofit = "3.0.0"
-roborazzi = "1.43.1"
-=======
-okio = "3.13.0"
-retrofit = "2.11.0"
 roborazzi = "1.44.0"
->>>>>>> 73342a91
 slack-lint = "0.9.0"
 sortDependencies = "0.14"
 spotless = "7.0.4"
