[versions]
agp = "8.13.0"
agpAlpha = "8.13.0"
anvil = "0.4.1"
# Release notes: https://asm.ow2.io/versions.html
asm = "9.9"
bugsnagGradle = "8.2.0"
circuit = "0.30.0"
<<<<<<< HEAD
compose-jb = "1.9.2"
compose-jb-stable = "1.9.3"
=======
compose-jb = "1.9.3"
compose-jb-stable = "1.9.2"
>>>>>>> 6d56bcea
coroutines = "1.10.2"
# https://plugins.jetbrains.com/docs/intellij/using-kotlin.html#coroutinesLibraries
coroutines-ij = "1.8.0"
dependencyAnalysisPlugin = "3.4.1"
detekt = "1.23.8"
dokka = "2.1.0"
errorproneGradle = "4.3.0"
gradle-retry = "1.6.4"
graph-assert = "2.9.0"
intellij-platform = "2.10.4"
jdk = "23"
jvmTarget = "21"
jvmTargetIdea = "21"
jewel = "0.27.0"
jna = "5.18.1"
kaml = "0.102.0"
kotlin = "2.2.21"
kotlinx-serialization = "1.9.0"
ksp = "2.3.1"
kotlinPoet = "2.2.0"
ktfmt = "0.59"
markdown = "0.38.1"
mavenPublish = "0.34.0"
metro = "0.7.5"
mordant = "3.0.2"
moshi = "1.15.2"
moshix = "0.32.0"
nullawayGradle = "2.3.0"
okhttp = "5.3.0"
okio = "3.16.2"
retrofit = "3.0.0"
roborazzi = "1.51.0"
slack-lint = "0.11.1"
sortDependencies = "0.15"
spotless = "8.0.0"
sqldelight = "2.1.0"
wire = "5.4.0"
xmlutil = "0.91.3"

# API changes are documented here: https://plugins.jetbrains.com/docs/intellij/api-changes-list.html
# Bundled API changes (Kotlin, Coroutines, etc) here: https://www.jetbrains.com/legal/third-party-software/?product=IIU
intellij-version = "2025.1"
intellij-sinceBuild = "251"
# https://plugins.jetbrains.com/docs/intellij/android-studio.html#open-source-plugins-for-android-studio
# https://plugins.jetbrains.com/plugin/22989-android/versions/stable
# https://plugins.jetbrains.com/docs/intellij/android-studio-releases-list.html
# ^^ This is the list to pull versions from
intellij-android = "251.26094.121"

[plugins]
bestPracticesPlugin = { id = "com.autonomousapps.plugin-best-practices-plugin", version = "0.10" }
buildConfig = { id = "com.github.gmazzo.buildconfig", version = "5.7.1" }
compose = { id = "org.jetbrains.compose", version.ref = "compose-jb" }
dependencyAnalysis = { id = "com.autonomousapps.dependency-analysis", version.ref = "dependencyAnalysisPlugin" }
detekt = { id = "io.gitlab.arturbosch.detekt", version.ref = "detekt" }
dokka = { id = "org.jetbrains.dokka", version.ref = "dokka" }
graphAssert = { id = "com.jraska.module.graph.assertion", version.ref = "graph-assert" }
intellij = { id = "org.jetbrains.intellij.platform", version.ref = "intellij-platform" }
intellij-settings = { id = "org.jetbrains.intellij.platform.settings", version.ref = "intellij-platform" }
ksp = { id = "com.google.devtools.ksp", version.ref = "ksp" }
kotlin-jvm = { id = "org.jetbrains.kotlin.jvm", version.ref = "kotlin" }
kotlin-multiplatform = { id = "org.jetbrains.kotlin.multiplatform", version.ref = "kotlin" }
kotlin-plugin-compose = { id = "org.jetbrains.kotlin.plugin.compose", version.ref = "kotlin" }
kotlin-plugin-sam = { id = "org.jetbrains.kotlin.plugin.sam.with.receiver", version.ref = "kotlin" }
kotlin-plugin-serialization = { id = "org.jetbrains.kotlin.plugin.serialization", version.ref = "kotlin" }
lint = { id = "com.android.lint", version.ref = "agp" }
mavenPublish = { id = "com.vanniktech.maven.publish", version.ref = "mavenPublish" }
metro = { id = "dev.zacsweers.metro", version.ref = "metro" }
moshiGradlePlugin = { id = "dev.zacsweers.moshix", version.ref = "moshix" }
moshix = { id = "dev.zacsweers.moshix", version.ref = "moshix" }
pluginUploader = { id = "dev.bmac.intellij.plugin-uploader", version = "1.3.5" }
retry = { id = "org.gradle.test-retry", version.ref = "gradle-retry" }
roborazzi = { id = "io.github.takahirom.roborazzi", version.ref = "roborazzi" }
spotless = { id = "com.diffplug.spotless", version.ref = "spotless" }
sortDependencies = { id = "com.squareup.sort-dependencies", version.ref = "sortDependencies" }
wire = { id = "com.squareup.wire", version.ref = "wire" }

[libraries]
agp = { module = "com.android.tools.build:gradle", version.ref = "agp" }
agpAlpha = { module = "com.android.tools.build:gradle", version.ref = "agpAlpha" }
asm-bom = { module = "org.ow2.asm:asm-bom", version.ref = "asm" }
autoService-annotations = "com.google.auto.service:auto-service-annotations:1.1.1"
autoService-ksp = "dev.zacsweers.autoservice:auto-service-ksp:1.2.0"
bugsnag = "com.bugsnag:bugsnag:3.8.0"
buildscriptUtil = "com.fueledbycaffeine.spotlight:buildscript-utils:1.3.4"
clikt = "com.github.ajalt.clikt:clikt:5.0.3"
circuit-foundation = { module = "com.slack.circuit:circuit-foundation", version.ref = "circuit" }
commonsText = "org.apache.commons:commons-text:1.14.0"
composeLints = "com.slack.lint.compose:compose-lint-checks:1.4.2"
compose-markdown = { module = "com.mikepenz:multiplatform-markdown-renderer", version.ref = "markdown" }
coroutines-bom = { module = "org.jetbrains.kotlinx:kotlinx-coroutines-bom", version.ref = "coroutines" }
coroutines-core = { module = "org.jetbrains.kotlinx:kotlinx-coroutines-core", version.ref = "coroutines" }
coroutines-core-ij = { module = "org.jetbrains.kotlinx:kotlinx-coroutines-core", version.ref = "coroutines-ij" }
coroutines-test = { module = "org.jetbrains.kotlinx:kotlinx-coroutines-test" }
detekt = { module = "io.gitlab.arturbosch.detekt:detekt-core", version.ref = "detekt" }
develocity-agent-adapters = "com.gradle:develocity-gradle-plugin-adapters:1.2.1"
gradleLints = "androidx.lint:lint-gradle:1.0.0-alpha03"
gradlePlugins-anvil = { module = "dev.zacsweers.anvil:gradle-plugin", version.ref = "anvil" }
gradlePlugins-bugsnag = { module = "com.bugsnag:bugsnag-android-gradle-plugin", version.ref = "bugsnagGradle" }
gradlePlugins-compose = { module = "org.jetbrains.compose:compose-gradle-plugin", version.ref = "compose-jb-stable" }
gradlePlugins-composeCompiler = { module = "org.jetbrains.kotlin:compose-compiler-gradle-plugin", version.ref = "kotlin" }
gradlePlugins-dependencyAnalysis = { module = "com.autonomousapps:dependency-analysis-gradle-plugin", version.ref = "dependencyAnalysisPlugin" }
gradlePlugins-detekt = { module = "io.gitlab.arturbosch.detekt:detekt-gradle-plugin", version.ref = "detekt" }
gradlePlugins-develocity = "com.gradle:develocity-gradle-plugin:4.2.2"
gradlePlugins-doctor = "com.osacky.doctor:doctor-plugin:0.12.1"
gradlePlugins-emulatorWtf = "wtf.emulator:gradle-plugin-api:0.19.4"
gradlePlugins-errorProne = { module = "net.ltgt.gradle:gradle-errorprone-plugin", version.ref = "errorproneGradle" }
gradlePlugins-graphAssert = { module = "com.jraska.module.graph.assertion:plugin", version.ref = "graph-assert" }
gradlePlugins-kgp = { module = "org.jetbrains.kotlin:kotlin-gradle-plugin", version.ref = "kotlin" }
gradlePlugins-kgp-api = { module = "org.jetbrains.kotlin:kotlin-gradle-plugin", version.ref = "kotlin" }
gradlePlugins-ksp = { module = "com.google.devtools.ksp:symbol-processing-gradle-plugin", version.ref = "ksp" }
gradlePlugins-metro = { module = "dev.zacsweers.metro:gradle-plugin", version.ref = "metro" }
gradlePlugins-moshix = { module = "dev.zacsweers.moshix:moshi-gradle-plugin", version.ref = "moshix" }
gradlePlugins-nullaway = { module = "net.ltgt.gradle:gradle-nullaway-plugin", version.ref = "nullawayGradle" }
gradlePlugins-redacted = "dev.zacsweers.redacted:redacted-compiler-plugin-gradle:1.15.0"
gradlePlugins-retry = { module = "org.gradle:test-retry-gradle-plugin", version.ref = "gradle-retry" }
gradlePlugins-sortDependencies = { module = "com.squareup:sort-dependencies-gradle-plugin", version.ref = "sortDependencies" }
gradlePlugins-spotless = { module = "com.diffplug.spotless:spotless-plugin-gradle", version.ref = "spotless" }
gradlePlugins-sqldelight = { module = "app.cash.sqldelight:gradle-plugin", version.ref = "sqldelight" }
gradlePlugins-wire = { module = "com.squareup.wire:wire-gradle-plugin", version.ref = "wire" }
guava = "com.google.guava:guava:33.5.0-jre"
kaml = { module = "com.charleskorn.kaml:kaml", version.ref = "kaml" }
kotlin-bom = { module = "org.jetbrains.kotlin:kotlin-bom", version.ref = "kotlin" }
kotlin-gradlePlugins-bom = { module = "org.jetbrains.kotlin:kotlin-gradle-plugins-bom", version.ref = "kotlin" }
kotlin-poet = { module = "com.squareup:kotlinpoet", version.ref = "kotlinPoet" }
kotlin-reflect = { module = "org.jetbrains.kotlin:kotlin-reflect", version.ref = "kotlin" }
kotlinx-serialization-core = { module = "org.jetbrains.kotlinx:kotlinx-serialization-core", version.ref = "kotlinx-serialization" }
kotlin-test = { module = "org.jetbrains.kotlin:kotlin-test", version.ref = "kotlin" }
kotlinShell = "eu.jrie.jetbrains:kotlin-shell-core:0.2.1"
ktfmt = { module = "com.facebook:ktfmt", version.ref = "ktfmt" }
jewel-bridge = { module = "org.jetbrains.jewel:jewel-ide-laf-bridge-242", version.ref = "jewel" }
jewel-standalone = { module = "org.jetbrains.jewel:jewel-int-ui-standalone-242", version.ref = "jewel" }
jgrapht = "org.jgrapht:jgrapht-core:1.5.2"
jna = { module = "net.java.dev.jna:jna", version.ref = "jna" }
jna-platform = { module = "net.java.dev.jna:jna-platform", version.ref = "jna" }
junit = "junit:junit:4.13.2"
markdown = "org.jetbrains:markdown:0.7.3"
mordant = { module = "com.github.ajalt.mordant:mordant", version.ref = "mordant" }
mordant-coroutines = { module = "com.github.ajalt.mordant:mordant-coroutines", version.ref = "mordant" }
mordant-markdown = { module = "com.github.ajalt.mordant:mordant-markdown", version.ref = "mordant" }
moshi = { module = "com.squareup.moshi:moshi", version.ref = "moshi" }
okhttp = { module = "com.squareup.okhttp3:okhttp", version.ref = "okhttp" }
okhttp-bom = { module = "com.squareup.okhttp3:okhttp-bom", version.ref = "okhttp" }
okhttp-loggingInterceptor = { module = "com.squareup.okhttp3:logging-interceptor", version.ref = "okhttp" }
okio = { module = "com.squareup.okio:okio", version.ref = "okio" }
okio-fakefilesystem = { module = "com.squareup.okio:okio-fakefilesystem", version.ref = "okio" }
oshi = "com.github.oshi:oshi-core:6.9.1"
retrofit = { module = "com.squareup.retrofit2:retrofit", version.ref = "retrofit" }
retrofit-converters-wire = { module = "com.squareup.retrofit2:converter-wire", version.ref = "retrofit" }
robolectric = "org.robolectric:robolectric:4.16"
roborazzi = { module = "io.github.takahirom.roborazzi:roborazzi-compose-desktop", version.ref = "roborazzi" }
rxjava = "io.reactivex.rxjava3:rxjava:3.1.12"
sarif4k = "io.github.detekt.sarif4k:sarif4k:0.6.0"
slackLints-checks = { module = "com.slack.lint:slack-lint-checks", version.ref = "slack-lint" }
slackLints-annotations = { module = "com.slack.lint:slack-lint-annotations", version.ref = "slack-lint" }
slf4jNop = "org.slf4j:slf4j-nop:2.0.17"
testing-roborazzi-core = { module = "io.github.takahirom.roborazzi:roborazzi-core", version.ref = "roborazzi" }
testing-roborazzi-desktop = { module = "io.github.takahirom.roborazzi:roborazzi-compose-desktop", version.ref = "roborazzi" }
tikxml-htmlEscape = { module = "com.tickaroo.tikxml:converter-htmlescape", version = "0.8.15" }
truth = "com.google.truth:truth:1.4.5"
xmlutil-core = { module = "io.github.pdvrieze.xmlutil:core", version.ref = "xmlutil" }
xmlutil-serialization = { module = "io.github.pdvrieze.xmlutil:serialization", version.ref = "xmlutil" }<|MERGE_RESOLUTION|>--- conflicted
+++ resolved
@@ -6,13 +6,8 @@
 asm = "9.9"
 bugsnagGradle = "8.2.0"
 circuit = "0.30.0"
-<<<<<<< HEAD
-compose-jb = "1.9.2"
+compose-jb = "1.9.3"
 compose-jb-stable = "1.9.3"
-=======
-compose-jb = "1.9.3"
-compose-jb-stable = "1.9.2"
->>>>>>> 6d56bcea
 coroutines = "1.10.2"
 # https://plugins.jetbrains.com/docs/intellij/using-kotlin.html#coroutinesLibraries
 coroutines-ij = "1.8.0"
