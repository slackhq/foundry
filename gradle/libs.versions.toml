--- conflicted
+++ resolved
@@ -23,13 +23,8 @@
 jvmTargetIdea = "21"
 jewel = "0.27.0"
 jna = "5.17.0"
-<<<<<<< HEAD
-kaml = "0.94.0"
+kaml = "0.96.0"
 kotlin = "2.2.20"
-=======
-kaml = "0.96.0"
-kotlin = "2.2.10"
->>>>>>> af90cab3
 kotlinx-serialization = "1.9.0"
 ksp = "2.2.20-2.0.3"
 kotlinPoet = "2.2.0"
