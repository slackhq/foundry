[versions]
<<<<<<< HEAD
agp = "7.3.1"
anvil = "2.4.4"
=======
agp = "7.4.0"
anvil = "2.4.3"
>>>>>>> b5f98948
bugsnagGradle = "7.4.0"
dependencyAnalysisPlugin = "1.18.0"
detekt = "1.22.0"
dokka = "1.7.20"
errorproneGradle = "3.0.1"
java = "17"
kotlin = "1.8.0"
ksp = "1.8.0-1.0.8"
ktfmt = "0.42"
mavenPublish = "0.23.1"
moshi = "1.14.0"
moshix = "0.21.0"
nullawayGradle = "1.3.0"
okhttp = "5.0.0-alpha.10"
spotless = "6.12.1"
sqldelight = "1.5.1"
versionsPlugin = "0.44.0"

[plugins]
bestPracticesPlugin = { id = "com.autonomousapps.plugin-best-practices-plugin", version = "0.9" }
dependencyAnalysis = { id = "com.autonomousapps.dependency-analysis", version.ref = "dependencyAnalysisPlugin" }
detekt = { id = "io.gitlab.arturbosch.detekt", version.ref = "detekt" }
dokka = { id = "org.jetbrains.dokka", version.ref = "dokka" }
ksp = { id = "com.google.devtools.ksp", version.ref = "ksp" }
# Here to trigger Renovate updates
kotlin-jvm = { id = "org.jetbrains.kotlin.jvm", version.ref = "kotlin" }
lint = { id = "com.android.lint", version.ref = "agp" }
mavenPublish = { id = "com.vanniktech.maven.publish", version.ref = "mavenPublish" }
moshiGradlePlugin = { id = "dev.zacsweers.moshix", version.ref = "moshix" }
spotless = { id = "com.diffplug.spotless", version.ref = "spotless" }
versionsPlugin = { id = "com.github.ben-manes.versions", version.ref = "versionsPlugin" }

[libraries]
agp = { module = "com.android.tools.build:gradle", version.ref = "agp" }
autoService-annotations = "com.google.auto.service:auto-service-annotations:1.0.1"
autoService-ksp = "dev.zacsweers.autoservice:auto-service-ksp:1.0.0"
commonsText = "org.apache.commons:commons-text:1.10.0"
detekt = { module = "io.gitlab.arturbosch.detekt:detekt-core", version.ref = "detekt" }
gradlePlugins-anvil = { module = "com.squareup.anvil:gradle-plugin", version.ref = "anvil" }
gradlePlugins-bugsnag = { module = "com.bugsnag:bugsnag-android-gradle-plugin", version.ref = "bugsnagGradle" }
gradlePlugins-dependencyAnalysis = { module = "com.autonomousapps:dependency-analysis-gradle-plugin", version.ref = "dependencyAnalysisPlugin" }
gradlePlugins-detekt = { module = "io.gitlab.arturbosch.detekt:detekt-gradle-plugin", version.ref = "detekt" }
gradlePlugins-doctor = "com.osacky.doctor:doctor-plugin:0.8.1"
gradlePlugins-enterprise = "com.gradle:gradle-enterprise-gradle-plugin:3.8.1"
gradlePlugins-errorProne = { module = "net.ltgt.gradle:gradle-errorprone-plugin", version.ref = "errorproneGradle" }
gradlePlugins-ksp = { module = "com.google.devtools.ksp:symbol-processing-gradle-plugin", version.ref = "ksp" }
gradlePlugins-moshix = { module = "dev.zacsweers.moshix:moshi-gradle-plugin", version.ref = "moshix" }
gradlePlugins-napt = "com.sergei-lapin.napt:gradle:1.16"
gradlePlugins-nullaway = { module = "net.ltgt.gradle:gradle-nullaway-plugin", version.ref = "nullawayGradle" }
gradlePlugins-redacted = "dev.zacsweers.redacted:redacted-compiler-plugin-gradle:1.3.0"
gradlePlugins-retry = "org.gradle:test-retry-gradle-plugin:1.4.0"
gradlePlugins-spotless = { module = "com.diffplug.spotless:spotless-plugin-gradle", version.ref = "spotless" }
gradlePlugins-versions = { module = "com.github.ben-manes:gradle-versions-plugin", version.ref = "versionsPlugin" }
guava = "com.google.guava:guava:31.1-jre"
kotlinCliUtil = "com.slack.cli:kotlin-cli-util:1.1.1"
ktfmt = { module = "com.facebook:ktfmt", version.ref = "ktfmt" }
jgrapht = "org.jgrapht:jgrapht-core:1.5.1"
jna = "net.java.dev.jna:jna:5.12.1"
junit = "junit:junit:4.13.2"
markdown = "org.jetbrains:markdown:0.3.5"
moshi = { module = "com.squareup.moshi:moshi", version.ref = "moshi" }
moshi-kotlin = { module = "com.squareup.moshi:moshi-kotlin", version.ref = "moshi" }
okhttp = { module = "com.squareup.okhttp3:okhttp", version.ref = "okhttp" }
okhttp-bom = { module = "com.squareup.okhttp3:okhttp-bom", version.ref = "okhttp" }
okhttp-loggingInterceptor = { module = "com.squareup.okhttp3:logging-interceptor", version.ref = "okhttp" }
okio = "com.squareup.okio:okio:3.3.0"
oshi = "com.github.oshi:oshi-core:6.4.0"
progressBar = "me.tongfei:progressbar:0.9.5"
rxjava = "io.reactivex.rxjava3:rxjava:3.1.5"
truth = "com.google.truth:truth:1.1.3"<|MERGE_RESOLUTION|>--- conflicted
+++ resolved
@@ -1,11 +1,6 @@
 [versions]
-<<<<<<< HEAD
-agp = "7.3.1"
+agp = "7.4.0"
 anvil = "2.4.4"
-=======
-agp = "7.4.0"
-anvil = "2.4.3"
->>>>>>> b5f98948
 bugsnagGradle = "7.4.0"
 dependencyAnalysisPlugin = "1.18.0"
 detekt = "1.22.0"
