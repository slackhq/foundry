--- conflicted
+++ resolved
@@ -15,14 +15,8 @@
 moshi = "1.13.0"
 moshix = "0.17.1"
 nullawayGradle = "1.3.0"
-<<<<<<< HEAD
 okhttp = "5.0.0-alpha.6"
-retrofit = "2.9.0"
 spotless = "6.5.0"
-=======
-okhttp = "4.9.3"
-spotless = "6.4.2"
->>>>>>> 952432e7
 sqldelight = "1.5.1"
 versionsPlugin = "0.42.0"
 
