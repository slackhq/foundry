--- conflicted
+++ resolved
@@ -39,16 +39,10 @@
 okhttp = "5.0.0-alpha.12"
 okio = "3.9.1"
 retrofit = "2.11.0"
-<<<<<<< HEAD
-slack-lint = "0.8.1"
-sortDependencies = "0.9"
-spotless = "7.0.0.BETA2"
-=======
 roborazzi = "1.30.1"
 slack-lint = "0.8.2"
 sortDependencies = "0.12"
 spotless = "7.0.0.BETA4"
->>>>>>> e7426a77
 sqldelight = "2.0.2"
 versionsPlugin = "0.51.0"
 wire = "5.1.0"
