[versions]
agp = "8.8.2"
agpAlpha = "8.9.0-rc02"
anvil = "0.4.1"
# Release notes: https://asm.ow2.io/versions.html
asm = "9.7.1"
bugsnagGradle = "8.2.0"
circuit = "0.27.0"
compose-jb = "1.7.3"
compose-jb-stable = "1.7.3"
coroutines = "1.10.1"
# https://plugins.jetbrains.com/docs/intellij/using-kotlin.html#coroutinesLibraries
coroutines-ij = "1.10.1"
dependencyAnalysisPlugin = "2.10.1"
detekt = "1.23.8"
dokka = "2.0.0"
errorproneGradle = "4.1.0"
gradle-retry = "1.6.2"
<<<<<<< HEAD
graph-assert = "2.7.3"
intellij-platform = "2.3.0"
=======
graph-assert = "2.8.0"
intellij-platform = "2.2.1"
>>>>>>> b3873957
jdk = "23"
jvmTarget = "17"
jewel = "0.27.0"
jna = "5.16.0"
kaml = "0.72.0"
kotlin = "2.1.10"
kotlinx-serialization = "1.8.0"
ksp = "2.1.10-1.0.31"
kotlinPoet = "2.1.0"
ktfmt = "0.54"
markdown = "0.31.0"
mavenPublish = "0.30.0"
mordant = "3.0.2"
moshi = "1.15.2"
moshix = "0.29.0"
nullawayGradle = "2.2.0"
okhttp = "5.0.0-alpha.14"
okio = "3.10.2"
retrofit = "2.11.0"
roborazzi = "1.43.0"
slack-lint = "0.8.2"
sortDependencies = "0.14"
spotless = "7.0.2"
sqldelight = "2.0.2"
versionsPlugin = "0.52.0"
wire = "5.3.0"
xmlutil = "0.90.3"

[plugins]
bestPracticesPlugin = { id = "com.autonomousapps.plugin-best-practices-plugin", version = "0.10" }
binaryCompatibilityValidator = { id = "org.jetbrains.kotlinx.binary-compatibility-validator", version = "0.17.0" }
buildConfig = { id = "com.github.gmazzo.buildconfig", version = "5.5.1" }
compose = { id = "org.jetbrains.compose", version.ref = "compose-jb" }
dependencyAnalysis = { id = "com.autonomousapps.dependency-analysis", version.ref = "dependencyAnalysisPlugin" }
detekt = { id = "io.gitlab.arturbosch.detekt", version.ref = "detekt" }
dokka = { id = "org.jetbrains.dokka", version.ref = "dokka" }
graphAssert = { id = "com.jraska.module.graph.assertion", version.ref = "graph-assert" }
intellij = { id = "org.jetbrains.intellij.platform", version.ref = "intellij-platform" }
intellij-settings = { id = "org.jetbrains.intellij.platform.settings", version.ref = "intellij-platform" }
ksp = { id = "com.google.devtools.ksp", version.ref = "ksp" }
kotlin-jvm = { id = "org.jetbrains.kotlin.jvm", version.ref = "kotlin" }
kotlin-multiplatform = { id = "org.jetbrains.kotlin.multiplatform", version.ref = "kotlin" }
kotlin-plugin-compose = { id = "org.jetbrains.kotlin.plugin.compose", version.ref = "kotlin" }
kotlin-plugin-sam = { id = "org.jetbrains.kotlin.plugin.sam.with.receiver", version.ref = "kotlin" }
kotlin-plugin-serialization = { id = "org.jetbrains.kotlin.plugin.serialization", version.ref = "kotlin" }
lint = { id = "com.android.lint", version.ref = "agp" }
mavenPublish = { id = "com.vanniktech.maven.publish", version.ref = "mavenPublish" }
moshiGradlePlugin = { id = "dev.zacsweers.moshix", version.ref = "moshix" }
moshix = { id = "dev.zacsweers.moshix", version.ref = "moshix" }
pluginUploader = { id = "dev.bmac.intellij.plugin-uploader", version = "1.3.5" }
retry = { id = "org.gradle.test-retry", version.ref = "gradle-retry" }
roborazzi = { id = "io.github.takahirom.roborazzi", version.ref = "roborazzi" }
spotless = { id = "com.diffplug.spotless", version.ref = "spotless" }
sortDependencies = { id = "com.squareup.sort-dependencies", version.ref = "sortDependencies" }
versionsPlugin = { id = "com.github.ben-manes.versions", version.ref = "versionsPlugin" }
wire = { id = "com.squareup.wire", version.ref = "wire" }

[libraries]
agp = { module = "com.android.tools.build:gradle", version.ref = "agp" }
agpAlpha = { module = "com.android.tools.build:gradle", version.ref = "agpAlpha" }
asm-bom = { module = "org.ow2.asm:asm-bom", version.ref = "asm" }
autoService-annotations = "com.google.auto.service:auto-service-annotations:1.1.1"
autoService-ksp = "dev.zacsweers.autoservice:auto-service-ksp:1.2.0"
bugsnag = "com.bugsnag:bugsnag:3.7.2"
clikt = "com.github.ajalt.clikt:clikt:5.0.3"
circuit-foundation = { module = "com.slack.circuit:circuit-foundation", version.ref = "circuit" }
commonsText = "org.apache.commons:commons-text:1.13.0"
composeLints = "com.slack.lint.compose:compose-lint-checks:1.4.2"
compose-markdown = { module = "com.mikepenz:multiplatform-markdown-renderer", version.ref = "markdown" }
coroutines-bom = { module = "org.jetbrains.kotlinx:kotlinx-coroutines-bom", version.ref = "coroutines" }
coroutines-core = { module = "org.jetbrains.kotlinx:kotlinx-coroutines-core", version.ref = "coroutines" }
coroutines-core-ij = { module = "org.jetbrains.kotlinx:kotlinx-coroutines-core", version.ref = "coroutines-ij" }
coroutines-test = { module = "org.jetbrains.kotlinx:kotlinx-coroutines-test" }
detekt = { module = "io.gitlab.arturbosch.detekt:detekt-core", version.ref = "detekt" }
develocity-agent-adapters = "com.gradle:develocity-gradle-plugin-adapters:1.1"
gradleLints = "androidx.lint:lint-gradle:1.0.0-alpha03"
gradlePlugins-anvil = { module = "dev.zacsweers.anvil:gradle-plugin", version.ref = "anvil" }
gradlePlugins-bugsnag = { module = "com.bugsnag:bugsnag-android-gradle-plugin", version.ref = "bugsnagGradle" }
gradlePlugins-compose = { module = "org.jetbrains.compose:compose-gradle-plugin", version.ref = "compose-jb-stable" }
gradlePlugins-composeCompiler = { module = "org.jetbrains.kotlin:compose-compiler-gradle-plugin", version.ref = "kotlin" }
gradlePlugins-dependencyAnalysis = { module = "com.autonomousapps:dependency-analysis-gradle-plugin", version.ref = "dependencyAnalysisPlugin" }
gradlePlugins-detekt = { module = "io.gitlab.arturbosch.detekt:detekt-gradle-plugin", version.ref = "detekt" }
gradlePlugins-develocity = "com.gradle:develocity-gradle-plugin:3.19.2"
gradlePlugins-doctor = "com.osacky.doctor:doctor-plugin:0.10.0"
gradlePlugins-emulatorWtf = "wtf.emulator:gradle-plugin-api:0.18.1"
gradlePlugins-errorProne = { module = "net.ltgt.gradle:gradle-errorprone-plugin", version.ref = "errorproneGradle" }
gradlePlugins-graphAssert = { module = "com.jraska.module.graph.assertion:plugin", version.ref = "graph-assert" }
gradlePlugins-kgp = { module = "org.jetbrains.kotlin:kotlin-gradle-plugin", version.ref = "kotlin" }
gradlePlugins-kgp-api = { module = "org.jetbrains.kotlin:kotlin-gradle-plugin", version.ref = "kotlin" }
gradlePlugins-ksp = { module = "com.google.devtools.ksp:symbol-processing-gradle-plugin", version.ref = "ksp" }
gradlePlugins-moshix = { module = "dev.zacsweers.moshix:moshi-gradle-plugin", version.ref = "moshix" }
gradlePlugins-nullaway = { module = "net.ltgt.gradle:gradle-nullaway-plugin", version.ref = "nullawayGradle" }
gradlePlugins-redacted = "dev.zacsweers.redacted:redacted-compiler-plugin-gradle:1.12.1"
gradlePlugins-retry = { module = "org.gradle:test-retry-gradle-plugin", version.ref = "gradle-retry" }
gradlePlugins-sortDependencies = { module = "com.squareup:sort-dependencies-gradle-plugin", version.ref = "sortDependencies" }
gradlePlugins-spotless = { module = "com.diffplug.spotless:spotless-plugin-gradle", version.ref = "spotless" }
gradlePlugins-sqldelight = { module = "app.cash.sqldelight:gradle-plugin", version.ref = "sqldelight" }
gradlePlugins-versions = { module = "com.github.ben-manes:gradle-versions-plugin", version.ref = "versionsPlugin" }
gradlePlugins-wire = { module = "com.squareup.wire:wire-gradle-plugin", version.ref = "wire" }
guava = "com.google.guava:guava:33.4.0-jre"
kaml = { module = "com.charleskorn.kaml:kaml", version.ref = "kaml" }
kotlin-bom = { module = "org.jetbrains.kotlin:kotlin-bom", version.ref = "kotlin" }
kotlin-gradlePlugins-bom = { module = "org.jetbrains.kotlin:kotlin-gradle-plugins-bom", version.ref = "kotlin" }
kotlin-poet = { module = "com.squareup:kotlinpoet", version.ref = "kotlinPoet" }
kotlin-reflect = { module = "org.jetbrains.kotlin:kotlin-reflect", version.ref = "kotlin" }
kotlinx-serialization-core = { module = "org.jetbrains.kotlinx:kotlinx-serialization-core", version.ref = "kotlinx-serialization" }
kotlin-test = { module = "org.jetbrains.kotlin:kotlin-test", version.ref = "kotlin" }
kotlinShell = "eu.jrie.jetbrains:kotlin-shell-core:0.2.1"
ktfmt = { module = "com.facebook:ktfmt", version.ref = "ktfmt" }
jewel-bridge = { module = "org.jetbrains.jewel:jewel-ide-laf-bridge-242", version.ref = "jewel" }
jewel-standalone = { module = "org.jetbrains.jewel:jewel-int-ui-standalone-242", version.ref = "jewel" }
jgrapht = "org.jgrapht:jgrapht-core:1.5.2"
jna = { module = "net.java.dev.jna:jna", version.ref = "jna" }
jna-platform = { module = "net.java.dev.jna:jna-platform", version.ref = "jna" }
junit = "junit:junit:4.13.2"
markdown = "org.jetbrains:markdown:0.7.3"
mordant = { module = "com.github.ajalt.mordant:mordant", version.ref = "mordant" }
mordant-coroutines = { module = "com.github.ajalt.mordant:mordant-coroutines", version.ref = "mordant" }
mordant-markdown = { module = "com.github.ajalt.mordant:mordant-markdown", version.ref = "mordant" }
moshi = { module = "com.squareup.moshi:moshi", version.ref = "moshi" }
okhttp = { module = "com.squareup.okhttp3:okhttp", version.ref = "okhttp" }
okhttp-bom = { module = "com.squareup.okhttp3:okhttp-bom", version.ref = "okhttp" }
okhttp-loggingInterceptor = { module = "com.squareup.okhttp3:logging-interceptor", version.ref = "okhttp" }
okio = { module = "com.squareup.okio:okio", version.ref = "okio" }
okio-fakefilesystem = { module = "com.squareup.okio:okio-fakefilesystem", version.ref = "okio" }
oshi = "com.github.oshi:oshi-core:6.7.0"
retrofit = { module = "com.squareup.retrofit2:retrofit", version.ref = "retrofit" }
retrofit-converters-wire = { module = "com.squareup.retrofit2:converter-wire", version.ref = "retrofit" }
robolectric = "org.robolectric:robolectric:4.14.1"
roborazzi = { module = "io.github.takahirom.roborazzi:roborazzi-compose-desktop", version.ref = "roborazzi" }
rxjava = "io.reactivex.rxjava3:rxjava:3.1.10"
sarif4k = "io.github.detekt.sarif4k:sarif4k:0.6.0"
slackLints-checks = { module = "com.slack.lint:slack-lint-checks", version.ref = "slack-lint" }
slackLints-annotations = { module = "com.slack.lint:slack-lint-annotations", version.ref = "slack-lint" }
slf4jNop = "org.slf4j:slf4j-nop:2.0.17"
testing-roborazzi = { module = "io.github.takahirom.roborazzi:roborazzi", version.ref = "roborazzi" }
testing-roborazzi-rules = { module = "io.github.takahirom.roborazzi:roborazzi-junit-rule", version.ref = "roborazzi" }
testing-roborazzi-compose = { module = "io.github.takahirom.roborazzi:roborazzi-compose", version.ref = "roborazzi" }
testing-roborazzi-core = { module = "io.github.takahirom.roborazzi:roborazzi-core", version.ref = "roborazzi" }
tikxml-htmlEscape = { module = "com.tickaroo.tikxml:converter-htmlescape", version = "0.8.15" }
truth = "com.google.truth:truth:1.4.4"
xmlutil-core = { module = "io.github.pdvrieze.xmlutil:core", version.ref = "xmlutil" }
xmlutil-serialization = { module = "io.github.pdvrieze.xmlutil:serialization", version.ref = "xmlutil" }<|MERGE_RESOLUTION|>--- conflicted
+++ resolved
@@ -16,13 +16,8 @@
 dokka = "2.0.0"
 errorproneGradle = "4.1.0"
 gradle-retry = "1.6.2"
-<<<<<<< HEAD
-graph-assert = "2.7.3"
+graph-assert = "2.8.0"
 intellij-platform = "2.3.0"
-=======
-graph-assert = "2.8.0"
-intellij-platform = "2.2.1"
->>>>>>> b3873957
 jdk = "23"
 jvmTarget = "17"
 jewel = "0.27.0"
