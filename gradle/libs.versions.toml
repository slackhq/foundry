[versions]
agp = "8.6.1"
agpAlpha = "8.6.1"
anvil = "2.5.0-beta11"
bugsnagGradle = "8.1.0"
circuit = "0.23.1"
compose-jb = "1.7.0-rc01"
compose-jb-stable = "1.6.11"
coroutines = "1.9.0"
dependencyAnalysisPlugin = "1.33.0"
detekt = "1.23.7"
dokka = "1.9.20"
errorproneGradle = "3.1.0"
<<<<<<< HEAD
intellij-platform = "2.1.0"
=======
gradle-retry = "1.6.0"
intellij-platform = "2.0.1"
>>>>>>> 0c319011
jdk = "22"
jvmTarget = "17"
jewel = "0.25.0"
jna = "5.15.0"
kaml = "0.61.0"
kotlin = "2.0.20"
kotlinx-serialization = "1.7.3"
ksp = "2.0.20-1.0.25"
kotlinPoet = "1.18.1"
ktfmt = "0.52"
markdown = "0.26.0"
mavenPublish = "0.29.0"
moshi = "1.15.1"
moshix = "0.28.0"
nullawayGradle = "1.6.0"
okhttp = "5.0.0-alpha.12"
okio = "3.9.1"
retrofit = "2.11.0"
slack-lint = "0.7.4"
sortDependencies = "0.7"
spotless = "7.0.0.BETA2"
sqldelight = "2.0.2"
versionsPlugin = "0.47.0"
wire = "5.1.0"
xmlutil = "0.90.1"

[plugins]
bestPracticesPlugin = { id = "com.autonomousapps.plugin-best-practices-plugin", version = "0.10" }
binaryCompatibilityValidator = { id = "org.jetbrains.kotlinx.binary-compatibility-validator", version = "0.16.3" }
buildConfig = { id = "com.github.gmazzo.buildconfig", version = "5.5.0" }
compose = { id = "org.jetbrains.compose", version.ref = "compose-jb" }
dependencyAnalysis = { id = "com.autonomousapps.dependency-analysis", version.ref = "dependencyAnalysisPlugin" }
detekt = { id = "io.gitlab.arturbosch.detekt", version.ref = "detekt" }
dokka = { id = "org.jetbrains.dokka", version.ref = "dokka" }
intellij = { id = "org.jetbrains.intellij.platform", version.ref = "intellij-platform" }
intellij-settings = { id = "org.jetbrains.intellij.platform.settings", version.ref = "intellij-platform" }
ksp = { id = "com.google.devtools.ksp", version.ref = "ksp" }
kotlin-jvm = { id = "org.jetbrains.kotlin.jvm", version.ref = "kotlin" }
kotlin-multiplatform = { id = "org.jetbrains.kotlin.multiplatform", version.ref = "kotlin" }
kotlin-plugin-compose = { id = "org.jetbrains.kotlin.plugin.compose", version.ref = "kotlin" }
kotlin-plugin-sam = { id = "org.jetbrains.kotlin.plugin.sam.with.receiver", version.ref = "kotlin" }
kotlin-plugin-serialization = { id = "org.jetbrains.kotlin.plugin.serialization", version.ref = "kotlin" }
lint = { id = "com.android.lint", version.ref = "agp" }
mavenPublish = { id = "com.vanniktech.maven.publish", version.ref = "mavenPublish" }
moshiGradlePlugin = { id = "dev.zacsweers.moshix", version.ref = "moshix" }
moshix = { id = "dev.zacsweers.moshix", version.ref = "moshix" }
pluginUploader = { id = "dev.bmac.intellij.plugin-uploader", version = "1.3.5" }
retry = { id = "org.gradle.test-retry", version.ref = "gradle-retry" }
spotless = { id = "com.diffplug.spotless", version.ref = "spotless" }
sortDependencies = { id = "com.squareup.sort-dependencies", version.ref = "sortDependencies" }
versionsPlugin = { id = "com.github.ben-manes.versions", version.ref = "versionsPlugin" }
wire = { id = "com.squareup.wire", version.ref = "wire" }

[libraries]
agp = { module = "com.android.tools.build:gradle", version.ref = "agp" }
agpAlpha = { module = "com.android.tools.build:gradle", version.ref = "agpAlpha" }
autoService-annotations = "com.google.auto.service:auto-service-annotations:1.1.1"
autoService-ksp = "dev.zacsweers.autoservice:auto-service-ksp:1.2.0"
bugsnag = "com.bugsnag:bugsnag:3.7.2"
clikt = "com.github.ajalt.clikt:clikt:5.0.0"
circuit-foundation = { module = "com.slack.circuit:circuit-foundation", version.ref = "circuit" }
commonsText = "org.apache.commons:commons-text:1.12.0"
composeLints = "com.slack.lint.compose:compose-lint-checks:1.3.1"
compose-markdown = { module = "com.mikepenz:multiplatform-markdown-renderer", version.ref = "markdown" }
coroutines-bom = { module = "org.jetbrains.kotlinx:kotlinx-coroutines-bom", version.ref = "coroutines" }
coroutines-core = { module = "org.jetbrains.kotlinx:kotlinx-coroutines-core" }
coroutines-test = { module = "org.jetbrains.kotlinx:kotlinx-coroutines-test" }
detekt = { module = "io.gitlab.arturbosch.detekt:detekt-core", version.ref = "detekt" }
develocity-agent-adapters = "com.gradle:develocity-gradle-plugin-adapters:1.0.4"
gradleLints = "androidx.lint:lint-gradle:1.0.0-alpha02"
gradlePlugins-anvil = { module = "com.squareup.anvil:gradle-plugin", version.ref = "anvil" }
gradlePlugins-bugsnag = { module = "com.bugsnag:bugsnag-android-gradle-plugin", version.ref = "bugsnagGradle" }
gradlePlugins-compose = { module = "org.jetbrains.compose:compose-gradle-plugin", version.ref = "compose-jb-stable" }
gradlePlugins-composeCompiler = { module = "org.jetbrains.kotlin:compose-compiler-gradle-plugin", version.ref = "kotlin" }
gradlePlugins-dependencyAnalysis = { module = "com.autonomousapps:dependency-analysis-gradle-plugin", version.ref = "dependencyAnalysisPlugin" }
gradlePlugins-detekt = { module = "io.gitlab.arturbosch.detekt:detekt-gradle-plugin", version.ref = "detekt" }
gradlePlugins-develocity = "com.gradle:develocity-gradle-plugin:3.18.1"
gradlePlugins-doctor = "com.osacky.doctor:doctor-plugin:0.10.0"
gradlePlugins-errorProne = { module = "net.ltgt.gradle:gradle-errorprone-plugin", version.ref = "errorproneGradle" }
gradlePlugins-graphAssert = "com.jraska.module.graph.assertion:plugin:2.7.1"
gradlePlugins-kgp = { module = "org.jetbrains.kotlin:kotlin-gradle-plugin", version.ref = "kotlin" }
gradlePlugins-kgp-api = { module = "org.jetbrains.kotlin:kotlin-gradle-plugin", version.ref = "kotlin" }
gradlePlugins-ksp = { module = "com.google.devtools.ksp:symbol-processing-gradle-plugin", version.ref = "ksp" }
gradlePlugins-moshix = { module = "dev.zacsweers.moshix:moshi-gradle-plugin", version.ref = "moshix" }
gradlePlugins-nullaway = { module = "net.ltgt.gradle:gradle-nullaway-plugin", version.ref = "nullawayGradle" }
gradlePlugins-redacted = "dev.zacsweers.redacted:redacted-compiler-plugin-gradle:1.10.0"
gradlePlugins-retry = { module = "org.gradle:test-retry-gradle-plugin", version.ref = "gradle-retry" }
gradlePlugins-sortDependencies = { module = "com.squareup:sort-dependencies-gradle-plugin", version.ref = "sortDependencies" }
gradlePlugins-spotless = { module = "com.diffplug.spotless:spotless-plugin-gradle", version.ref = "spotless" }
gradlePlugins-sqldelight = { module = "app.cash.sqldelight:gradle-plugin", version.ref = "sqldelight" }
gradlePlugins-versions = { module = "com.github.ben-manes:gradle-versions-plugin", version.ref = "versionsPlugin" }
gradlePlugins-wire = { module = "com.squareup.wire:wire-gradle-plugin", version.ref = "wire" }
guava = "com.google.guava:guava:33.3.1-jre"
kaml = { module = "com.charleskorn.kaml:kaml", version.ref = "kaml" }
kotlin-bom = { module = "org.jetbrains.kotlin:kotlin-bom", version.ref = "kotlin" }
kotlin-poet = { module = "com.squareup:kotlinpoet", version.ref = "kotlinPoet" }
kotlin-reflect = { module = "org.jetbrains.kotlin:kotlin-reflect", version.ref = "kotlin" }
kotlinx-serialization-core = { module = "org.jetbrains.kotlinx:kotlinx-serialization-core", version.ref = "kotlinx-serialization" }
kotlinShell = "eu.jrie.jetbrains:kotlin-shell-core:0.2.1"
ktfmt = { module = "com.facebook:ktfmt", version.ref = "ktfmt" }
jewel-bridge = { module = "org.jetbrains.jewel:jewel-ide-laf-bridge-241", version.ref = "jewel" }
jewel-standalone = { module = "org.jetbrains.jewel:jewel-int-ui-standalone-241", version.ref = "jewel" }
jgrapht = "org.jgrapht:jgrapht-core:1.5.2"
jna = { module = "net.java.dev.jna:jna", version.ref = "jna" }
jna-platform = { module = "net.java.dev.jna:jna-platform", version.ref = "jna" }
junit = "junit:junit:4.13.2"
markdown = "org.jetbrains:markdown:0.7.3"
moshi = { module = "com.squareup.moshi:moshi", version.ref = "moshi" }
okhttp = { module = "com.squareup.okhttp3:okhttp", version.ref = "okhttp" }
okhttp-bom = { module = "com.squareup.okhttp3:okhttp-bom", version.ref = "okhttp" }
okhttp-loggingInterceptor = { module = "com.squareup.okhttp3:logging-interceptor", version.ref = "okhttp" }
okio = { module = "com.squareup.okio:okio", version.ref = "okio" }
okio-fakefilesystem = { module = "com.squareup.okio:okio-fakefilesystem", version.ref = "okio" }
oshi = "com.github.oshi:oshi-core:6.6.5"
retrofit = { module = "com.squareup.retrofit2:retrofit", version.ref = "retrofit" }
retrofit-converters-wire = { module = "com.squareup.retrofit2:converter-wire", version.ref = "retrofit" }
rxjava = "io.reactivex.rxjava3:rxjava:3.1.9"
sarif4k = "io.github.detekt.sarif4k:sarif4k:0.6.0"
slackLints-checks = { module = "com.slack.lint:slack-lint-checks", version.ref = "slack-lint" }
slackLints-annotations = { module = "com.slack.lint:slack-lint-annotations", version.ref = "slack-lint" }
slf4jNop = "org.slf4j:slf4j-nop:2.0.16"
tikxml-htmlEscape = { module = "com.tickaroo.tikxml:converter-htmlescape", version = "0.8.15" }
truth = "com.google.truth:truth:1.4.4"
xmlutil-core = { module = "io.github.pdvrieze.xmlutil:core", version.ref = "xmlutil" }
xmlutil-serialization = { module = "io.github.pdvrieze.xmlutil:serialization", version.ref = "xmlutil" }<|MERGE_RESOLUTION|>--- conflicted
+++ resolved
@@ -11,12 +11,8 @@
 detekt = "1.23.7"
 dokka = "1.9.20"
 errorproneGradle = "3.1.0"
-<<<<<<< HEAD
+gradle-retry = "1.6.0"
 intellij-platform = "2.1.0"
-=======
-gradle-retry = "1.6.0"
-intellij-platform = "2.0.1"
->>>>>>> 0c319011
 jdk = "22"
 jvmTarget = "17"
 jewel = "0.25.0"
