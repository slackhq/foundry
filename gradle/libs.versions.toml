--- conflicted
+++ resolved
@@ -30,13 +30,8 @@
 kotlinPoet = "2.1.0"
 ktfmt = "0.54"
 markdown = "0.34.0"
-<<<<<<< HEAD
 mavenPublish = "0.32.0"
-metro = "0.3.0"
-=======
-mavenPublish = "0.31.0"
 metro = "0.3.2"
->>>>>>> 1aad4fc7
 mordant = "3.0.2"
 moshi = "1.15.2"
 moshix = "0.30.0"
