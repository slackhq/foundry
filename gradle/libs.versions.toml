[versions]
agp = "7.3.1"
anvil = "2.4.3"
bugsnagGradle = "7.4.0"
dependencyAnalysisPlugin = "1.17.0"
detekt = "1.22.0"
dokka = "1.7.20"
errorproneGradle = "3.0.1"
java = "17"
<<<<<<< HEAD
kotlin = "1.8.0-RC"
ksp = "1.8.0-RC-1.0.8"
ktfmt = "0.41"
=======
kotlin = "1.7.22"
ksp = "1.7.22-1.0.8"
ktfmt = "0.42"
>>>>>>> 2638ada7
mavenPublish = "0.22.0"
moshi = "1.14.0"
moshix = "0.20.0"
nullawayGradle = "1.3.0"
okhttp = "5.0.0-alpha.10"
spotless = "6.12.0"
sqldelight = "1.5.1"
versionsPlugin = "0.44.0"

[plugins]
bestPracticesPlugin = { id = "com.autonomousapps.plugin-best-practices-plugin", version = "0.9" }
dependencyAnalysis = { id = "com.autonomousapps.dependency-analysis", version.ref = "dependencyAnalysisPlugin" }
detekt = { id = "io.gitlab.arturbosch.detekt", version.ref = "detekt" }
dokka = { id = "org.jetbrains.dokka", version.ref = "dokka" }
ksp = { id = "com.google.devtools.ksp", version.ref = "ksp" }
# Here to trigger Renovate updates
kotlin-jvm = { id = "org.jetbrains.kotlin.jvm", version.ref = "kotlin" }
lint = { id = "com.android.lint", version.ref = "agp" }
mavenPublish = { id = "com.vanniktech.maven.publish", version.ref = "mavenPublish" }
moshiGradlePlugin = { id = "dev.zacsweers.moshix", version.ref = "moshix" }
spotless = { id = "com.diffplug.spotless", version.ref = "spotless" }
versionsPlugin = { id = "com.github.ben-manes.versions", version.ref = "versionsPlugin" }

[libraries]
agp = { module = "com.android.tools.build:gradle", version.ref = "agp" }
autoService-annotations = "com.google.auto.service:auto-service-annotations:1.0.1"
autoService-ksp = "dev.zacsweers.autoservice:auto-service-ksp:1.0.0"
commonsText = "org.apache.commons:commons-text:1.10.0"
detekt = { module = "io.gitlab.arturbosch.detekt:detekt-core", version.ref = "detekt" }
gradlePlugins-anvil = { module = "com.squareup.anvil:gradle-plugin", version.ref = "anvil" }
gradlePlugins-bugsnag = { module = "com.bugsnag:bugsnag-android-gradle-plugin", version.ref = "bugsnagGradle" }
gradlePlugins-dependencyAnalysis = { module = "com.autonomousapps:dependency-analysis-gradle-plugin", version.ref = "dependencyAnalysisPlugin" }
gradlePlugins-detekt = { module = "io.gitlab.arturbosch.detekt:detekt-gradle-plugin", version.ref = "detekt" }
gradlePlugins-doctor = "com.osacky.doctor:doctor-plugin:0.8.1"
gradlePlugins-enterprise = "com.gradle:gradle-enterprise-gradle-plugin:3.8.1"
gradlePlugins-errorProne = { module = "net.ltgt.gradle:gradle-errorprone-plugin", version.ref = "errorproneGradle" }
gradlePlugins-ksp = { module = "com.google.devtools.ksp:symbol-processing-gradle-plugin", version.ref = "ksp" }
gradlePlugins-moshix = { module = "dev.zacsweers.moshix:moshi-gradle-plugin", version.ref = "moshix" }
gradlePlugins-napt = "com.sergei-lapin.napt:gradle:1.16"
gradlePlugins-nullaway = { module = "net.ltgt.gradle:gradle-nullaway-plugin", version.ref = "nullawayGradle" }
gradlePlugins-redacted = "dev.zacsweers.redacted:redacted-compiler-plugin-gradle:1.2.1"
gradlePlugins-retry = "org.gradle:test-retry-gradle-plugin:1.4.0"
gradlePlugins-spotless = { module = "com.diffplug.spotless:spotless-plugin-gradle", version.ref = "spotless" }
gradlePlugins-versions = { module = "com.github.ben-manes:gradle-versions-plugin", version.ref = "versionsPlugin" }
guava = "com.google.guava:guava:31.1-jre"
kotlinCliUtil = "com.slack.cli:kotlin-cli-util:1.1.1"
ktfmt = { module = "com.facebook:ktfmt", version.ref = "ktfmt" }
jgrapht = "org.jgrapht:jgrapht-core:1.5.1"
jna = "net.java.dev.jna:jna:5.12.1"
junit = "junit:junit:4.13.2"
markdown = "org.jetbrains:markdown:0.3.5"
moshi = { module = "com.squareup.moshi:moshi", version.ref = "moshi" }
moshi-kotlin = { module = "com.squareup.moshi:moshi-kotlin", version.ref = "moshi" }
okhttp = { module = "com.squareup.okhttp3:okhttp", version.ref = "okhttp" }
okhttp-bom = { module = "com.squareup.okhttp3:okhttp-bom", version.ref = "okhttp" }
okhttp-loggingInterceptor = { module = "com.squareup.okhttp3:logging-interceptor", version.ref = "okhttp" }
okio = "com.squareup.okio:okio:3.2.0"
oshi = "com.github.oshi:oshi-core:6.4.0"
progressBar = "me.tongfei:progressbar:0.9.5"
rxjava = "io.reactivex.rxjava3:rxjava:3.1.5"
truth = "com.google.truth:truth:1.1.3"<|MERGE_RESOLUTION|>--- conflicted
+++ resolved
@@ -7,15 +7,9 @@
 dokka = "1.7.20"
 errorproneGradle = "3.0.1"
 java = "17"
-<<<<<<< HEAD
 kotlin = "1.8.0-RC"
 ksp = "1.8.0-RC-1.0.8"
-ktfmt = "0.41"
-=======
-kotlin = "1.7.22"
-ksp = "1.7.22-1.0.8"
 ktfmt = "0.42"
->>>>>>> 2638ada7
 mavenPublish = "0.22.0"
 moshi = "1.14.0"
 moshix = "0.20.0"
