[versions]
agp = "8.3.1"
agpAlpha = "8.4.0-beta01"
anvil = "2.5.0-beta04"
bugsnagGradle = "8.1.0"
circuit = "0.20.0"
compose-jb = "1.6.1"
compose-jb-compiler = "1.5.10.1"
compose-jb-kotlinVersion = "1.9.23"
coroutines = "1.8.0"
dependencyAnalysisPlugin = "1.30.0"
detekt = "1.23.6"
dokka = "1.9.20"
errorproneGradle = "3.0.1"
jdk = "21"
jna = "5.14.0"
<<<<<<< HEAD
kaml = "0.57.0"
kotlin = "2.0.0-Beta5"
=======
kaml = "0.58.0"
kotlin = "1.9.23"
>>>>>>> d60b7f3b
kotlinPoet = "1.16.0"
ksp = "2.0.0-Beta5-1.0.19"
ktfmt = "0.47"
mavenPublish = "0.28.0"
moshi = "1.15.1"
moshix = "0.26.0-alpha02"
nullawayGradle = "1.3.0"
okhttp = "5.0.0-alpha.12"
okio = "3.9.0"
retrofit = "2.10.0"
slack-lint = "0.7.0"
sortDependencies = "0.6"
spotless = "6.25.0"
sqldelight = "2.0.1"
versionsPlugin = "0.47.0"
wire = "4.9.8"

[plugins]
bestPracticesPlugin = { id = "com.autonomousapps.plugin-best-practices-plugin", version = "0.10" }
buildConfig = { id = "com.github.gmazzo.buildconfig", version = "5.3.5" }
compose = { id = "org.jetbrains.compose", version.ref = "compose-jb"}
dependencyAnalysis = { id = "com.autonomousapps.dependency-analysis", version.ref = "dependencyAnalysisPlugin" }
detekt = { id = "io.gitlab.arturbosch.detekt", version.ref = "detekt" }
dokka = { id = "org.jetbrains.dokka", version.ref = "dokka" }
intellij = { id = "org.jetbrains.intellij", version = "1.17.0" }
ksp = { id = "com.google.devtools.ksp", version.ref = "ksp" }
kotlin-jvm = { id = "org.jetbrains.kotlin.jvm", version.ref = "kotlin" }
kotlin-multiplatform = { id = "org.jetbrains.kotlin.multiplatform", version.ref = "kotlin" }
kotlin-sam = { id = "org.jetbrains.kotlin.plugin.sam.with.receiver", version.ref = "kotlin" }
kotlin-serialization = { id = "org.jetbrains.kotlin.plugin.serialization", version.ref = "kotlin" }
lint = { id = "com.android.lint", version.ref = "agp" }
mavenPublish = { id = "com.vanniktech.maven.publish", version.ref = "mavenPublish" }
moshiGradlePlugin = { id = "dev.zacsweers.moshix", version.ref = "moshix" }
moshix = { id = "dev.zacsweers.moshix", version.ref = "moshix" }
pluginUploader = { id = "dev.bmac.intellij.plugin-uploader", version = "1.3.2" }
spotless = { id = "com.diffplug.spotless", version.ref = "spotless" }
sortDependencies = { id = "com.squareup.sort-dependencies", version.ref = "sortDependencies" }
versionsPlugin = { id = "com.github.ben-manes.versions", version.ref = "versionsPlugin" }
wire = { id = "com.squareup.wire", version.ref = "wire" }

[libraries]
agp = { module = "com.android.tools.build:gradle", version.ref = "agp" }
agpAlpha = { module = "com.android.tools.build:gradle", version.ref = "agpAlpha" }
autoService-annotations = "com.google.auto.service:auto-service-annotations:1.1.1"
autoService-ksp = "dev.zacsweers.autoservice:auto-service-ksp:1.1.0"
bugsnag = "com.bugsnag:bugsnag:3.7.1"
clikt = "com.github.ajalt.clikt:clikt:4.2.2"
circuit = { module = "com.slack.circuit:circuit-foundation", version.ref = "circuit"}
commonsText = "org.apache.commons:commons-text:1.11.0"
composeLints = "com.slack.lint.compose:compose-lint-checks:1.3.1"
compose-compilerJb = { module = "org.jetbrains.compose.compiler:compiler", version.ref = "compose-jb-compiler" }
coroutines-bom = { module = "org.jetbrains.kotlinx:kotlinx-coroutines-bom", version.ref = "coroutines" }
coroutines-core = { module = "org.jetbrains.kotlinx:kotlinx-coroutines-core" }
coroutines-test = { module = "org.jetbrains.kotlinx:kotlinx-coroutines-test" }
detekt = { module = "io.gitlab.arturbosch.detekt:detekt-core", version.ref = "detekt" }
gradleLints = "androidx.lint:lint-gradle:1.0.0-alpha01"
gradlePlugins-anvil = { module = "com.squareup.anvil:gradle-plugin", version.ref = "anvil" }
gradlePlugins-bugsnag = { module = "com.bugsnag:bugsnag-android-gradle-plugin", version.ref = "bugsnagGradle" }
gradlePlugins-compose = { module = "org.jetbrains.compose:compose-gradle-plugin", version.ref = "compose-jb" }
gradlePlugins-dependencyAnalysis = { module = "com.autonomousapps:dependency-analysis-gradle-plugin", version.ref = "dependencyAnalysisPlugin" }
gradlePlugins-detekt = { module = "io.gitlab.arturbosch.detekt:detekt-gradle-plugin", version.ref = "detekt" }
gradlePlugins-doctor = "com.osacky.doctor:doctor-plugin:0.9.2"
gradlePlugins-enterprise = "com.gradle:gradle-enterprise-gradle-plugin:3.16.2"
gradlePlugins-errorProne = { module = "net.ltgt.gradle:gradle-errorprone-plugin", version.ref = "errorproneGradle" }
gradlePlugins-graphAssert = "com.jraska.module.graph.assertion:plugin:2.3.1"
gradlePlugins-kgp = { module = "org.jetbrains.kotlin:kotlin-gradle-plugin", version.ref = "kotlin" }
gradlePlugins-kgp-api = { module = "org.jetbrains.kotlin:kotlin-gradle-plugin", version.ref = "kotlin" }
gradlePlugins-ksp = { module = "com.google.devtools.ksp:symbol-processing-gradle-plugin", version.ref = "ksp" }
gradlePlugins-moshix = { module = "dev.zacsweers.moshix:moshi-gradle-plugin", version.ref = "moshix" }
gradlePlugins-napt = "com.sergei-lapin.napt:gradle:1.16"
gradlePlugins-nullaway = { module = "net.ltgt.gradle:gradle-nullaway-plugin", version.ref = "nullawayGradle" }
gradlePlugins-redacted = "dev.zacsweers.redacted:redacted-compiler-plugin-gradle:1.8.0-alpha02"
gradlePlugins-retry = "org.gradle:test-retry-gradle-plugin:1.5.8"
gradlePlugins-sortDependencies = { module = "com.squareup:sort-dependencies-gradle-plugin", version.ref = "sortDependencies" }
gradlePlugins-spotless = { module = "com.diffplug.spotless:spotless-plugin-gradle", version.ref = "spotless" }
gradlePlugins-sqldelight = { module = "app.cash.sqldelight:gradle-plugin", version.ref = "sqldelight" }
gradlePlugins-versions = { module = "com.github.ben-manes:gradle-versions-plugin", version.ref = "versionsPlugin" }
gradlePlugins-wire = { module = "com.squareup.wire:wire-gradle-plugin", version.ref = "wire" }
guava = "com.google.guava:guava:33.1.0-jre"
kaml = {module = "com.charleskorn.kaml:kaml", version.ref = "kaml"}
kotlinCliUtil = "com.slack.cli:kotlin-cli-util:2.6.3"
kotlin-bom = { module = "org.jetbrains.kotlin:kotlin-bom", version.ref = "kotlin" }
kotlin-poet = { module = "com.squareup:kotlinpoet", version.ref = "kotlinPoet"}
kotlin-reflect = { module = "org.jetbrains.kotlin:kotlin-reflect", version.ref = "kotlin" }
ktfmt = { module = "com.facebook:ktfmt", version.ref = "ktfmt" }
jgrapht = "org.jgrapht:jgrapht-core:1.5.2"
jna = { module = "net.java.dev.jna:jna", version.ref = "jna" }
jna-platform = { module = "net.java.dev.jna:jna-platform", version.ref = "jna" }
junit = "junit:junit:4.13.2"
markdown = "org.jetbrains:markdown:0.6.1"
moshi = { module = "com.squareup.moshi:moshi", version.ref = "moshi" }
okhttp = { module = "com.squareup.okhttp3:okhttp", version.ref = "okhttp" }
okhttp-bom = { module = "com.squareup.okhttp3:okhttp-bom", version.ref = "okhttp" }
okhttp-loggingInterceptor = { module = "com.squareup.okhttp3:logging-interceptor", version.ref = "okhttp" }
okio = { module = "com.squareup.okio:okio", version.ref = "okio" }
okio-fakefilesystem = { module = "com.squareup.okio:okio-fakefilesystem", version.ref = "okio" }
oshi = "com.github.oshi:oshi-core:6.5.0"
retrofit = { module = "com.squareup.retrofit2:retrofit", version.ref = "retrofit" }
retrofit-converters-wire = { module = "com.squareup.retrofit2:converter-wire", version.ref = "retrofit" }
rxjava = "io.reactivex.rxjava3:rxjava:3.1.8"
slackLints-checks = { module = "com.slack.lint:slack-lint-checks", version.ref = "slack-lint" }
slackLints-annotations = { module = "com.slack.lint:slack-lint-annotations", version.ref = "slack-lint" }
truth = "com.google.truth:truth:1.4.2"<|MERGE_RESOLUTION|>--- conflicted
+++ resolved
@@ -14,13 +14,8 @@
 errorproneGradle = "3.0.1"
 jdk = "21"
 jna = "5.14.0"
-<<<<<<< HEAD
-kaml = "0.57.0"
+kaml = "0.58.0"
 kotlin = "2.0.0-Beta5"
-=======
-kaml = "0.58.0"
-kotlin = "1.9.23"
->>>>>>> d60b7f3b
 kotlinPoet = "1.16.0"
 ksp = "2.0.0-Beta5-1.0.19"
 ktfmt = "0.47"
