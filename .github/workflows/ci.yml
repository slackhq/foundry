name: CI

on:
  # Only run push on main
  push:
    branches:
      - main
    paths-ignore:
      - '**/*.md'
  # Always run on PRs
  pull_request:
    branches: [ main ]
  merge_group:

concurrency:
  group: 'ci-${{ github.event.merge_group.head_ref || github.head_ref }}-${{ github.workflow }}'
  cancel-in-progress: true

jobs:
  build:
    name: JDK ${{ matrix.ci_java_version }} / AGP ${{ matrix.ci_agp_version }} / Kotlin ${{ matrix.ci_kotlin_version }}
    runs-on: ubuntu-latest
    strategy:
      fail-fast: false
      matrix:
        ci_java_version: ['19']
<<<<<<< HEAD
        ci_kotlin_version: ['1.8.20']
        ci_agp_version: ['7.4.0', '8.0.0-beta01', '8.1.0-alpha01']
=======
        ci_kotlin_version: ['1.8.0']
        ci_agp_version: ['8.0.0', '8.1.0-beta01']
>>>>>>> 15889fe9
    env:
      DEP_OVERRIDES: 'true'
      DEP_OVERRIDE_KOTLIN: '${{ matrix.ci_kotlin_version }}'
      DEP_OVERRIDE_AGP: '${{ matrix.ci_agp_version }}'
      DEP_OVERRIDE_JAVA: '${{ matrix.ci_java_version }}'
    steps:
      - name: Checkout
        uses: actions/checkout@v3

      - name: Gradle Wrapper Validation
        uses: gradle/wrapper-validation-action@v1

      - name: Generate cache key
        run: ./.github/checksum.sh checksum.txt

      - uses: actions/cache@v3
        with:
          path: ~/.gradle/caches
          key: ${{ runner.os }}-gradle-${{ matrix.job }}-${{ hashFiles('checksum.txt') }}
          restore-keys: |
            ${{ runner.os }}-gradle-${{ matrix.job }}-

      - name: Install JDK ${{ matrix.ci_java_version }}
        uses: actions/setup-java@v3
        with:
          distribution: 'zulu'
          java-version: ${{ matrix.ci_java_version }}

      - name: Build and run tests
        id: gradle
        uses: gradle/gradle-build-action@v2
        with:
          arguments: check --no-configuration-cache

      - name: Print build scan url
        if: always()
        run: echo ${{ steps.gradle.outputs.build-scan-url }}

      - name: (Fail-only) Bundle the build report
        if: failure()
        run: find . -type d -name 'reports' | zip -@ -r build-reports.zip

      - name: (Fail-only) Upload the build report
        if: failure()
        uses: actions/upload-artifact@v3
        with:
          name: error-report
          path: build-reports.zip

      - name: Publish snapshot (main branch only)
<<<<<<< HEAD
        if: github.repository == 'slackhq/slack-gradle-plugin' && github.ref == 'refs/heads/main' && matrix.ci_agp_version == '7.4.0' && matrix.ci_kotlin_version == '1.8.20' && matrix.ci_java_version == '19'
=======
        if: github.repository == 'slackhq/slack-gradle-plugin' && github.ref == 'refs/heads/main' && matrix.ci_agp_version == '7.2.0' && matrix.ci_kotlin_version == '1.7.0' && matrix.ci_java_version == '17'
        run: ./gradlew publish -PmavenCentralUsername=${{ secrets.SONATYPEUSERNAME }} -PmavenCentralPassword=${{ secrets.SONATYPEPASSWORD }}

  publish-snapshot:
    name: 'Publish snapshot (main only)'
    runs-on: ubuntu-latest
    needs: 'build'
    steps:
      - name: Checkout
        uses: actions/checkout@v3

      - uses: actions/cache@v3
        with:
          path: ~/.gradle/caches
          key: ${{ runner.os }}-gradle-${{ matrix.job }}-${{ hashFiles('checksum.txt') }}
          restore-keys: |
            ${{ runner.os }}-gradle-${{ matrix.job }}-

      - name: Install JDK ${{ matrix.ci_java_version }}
        uses: actions/setup-java@v3
        with:
          distribution: 'zulu'
          java-version: '19'

      - name: Publish snapshot
        if: github.repository == 'slackhq/slack-gradle-plugin' && github.ref == 'refs/heads/main'
>>>>>>> 15889fe9
        run: ./gradlew publish -PmavenCentralUsername=${{ secrets.SONATYPEUSERNAME }} -PmavenCentralPassword=${{ secrets.SONATYPEPASSWORD }}<|MERGE_RESOLUTION|>--- conflicted
+++ resolved
@@ -24,13 +24,8 @@
       fail-fast: false
       matrix:
         ci_java_version: ['19']
-<<<<<<< HEAD
         ci_kotlin_version: ['1.8.20']
-        ci_agp_version: ['7.4.0', '8.0.0-beta01', '8.1.0-alpha01']
-=======
-        ci_kotlin_version: ['1.8.0']
         ci_agp_version: ['8.0.0', '8.1.0-beta01']
->>>>>>> 15889fe9
     env:
       DEP_OVERRIDES: 'true'
       DEP_OVERRIDE_KOTLIN: '${{ matrix.ci_kotlin_version }}'
@@ -81,10 +76,7 @@
           path: build-reports.zip
 
       - name: Publish snapshot (main branch only)
-<<<<<<< HEAD
         if: github.repository == 'slackhq/slack-gradle-plugin' && github.ref == 'refs/heads/main' && matrix.ci_agp_version == '7.4.0' && matrix.ci_kotlin_version == '1.8.20' && matrix.ci_java_version == '19'
-=======
-        if: github.repository == 'slackhq/slack-gradle-plugin' && github.ref == 'refs/heads/main' && matrix.ci_agp_version == '7.2.0' && matrix.ci_kotlin_version == '1.7.0' && matrix.ci_java_version == '17'
         run: ./gradlew publish -PmavenCentralUsername=${{ secrets.SONATYPEUSERNAME }} -PmavenCentralPassword=${{ secrets.SONATYPEPASSWORD }}
 
   publish-snapshot:
@@ -110,5 +102,4 @@
 
       - name: Publish snapshot
         if: github.repository == 'slackhq/slack-gradle-plugin' && github.ref == 'refs/heads/main'
->>>>>>> 15889fe9
         run: ./gradlew publish -PmavenCentralUsername=${{ secrets.SONATYPEUSERNAME }} -PmavenCentralPassword=${{ secrets.SONATYPEPASSWORD }}