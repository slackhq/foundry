name: CI

on:
  # Only run push on main
  push:
    branches:
      - main
    paths-ignore:
      - '**/*.md'
  # Always run on PRs
  pull_request:
    branches: [ main ]
  merge_group:

concurrency:
  group: 'ci-${{ github.event.merge_group.head_ref || github.head_ref }}-${{ github.workflow }}'
  cancel-in-progress: true

jobs:
  build:
    runs-on: ubuntu-latest
<<<<<<< HEAD
    strategy:
      fail-fast: false
      matrix:
        ci_java_version: ['20']
        ci_kotlin_version: ['1.9.0-RC']
        # TODO add back 8.1.0 after the CommonExtension generic problem is fixed
        ci_agp_version: ['8.0.2']
    env:
      DEP_OVERRIDES: 'true'
      DEP_OVERRIDE_KOTLIN: '${{ matrix.ci_kotlin_version }}'
      DEP_OVERRIDE_AGP: '${{ matrix.ci_agp_version }}'
      DEP_OVERRIDE_JAVA: '${{ matrix.ci_java_version }}'
=======
>>>>>>> 05659df7
    steps:
      - name: Checkout
        uses: actions/checkout@v3

      - name: Gradle Wrapper Validation
        uses: gradle/wrapper-validation-action@v1

      - name: Export JDK version
        shell: bash
        run: |
          JDK_VERSION=$(grep "jdk =" gradle/libs.versions.toml | head -n 1 | cut -d'=' -f2 | tr -d '"' | xargs)
          echo "JDK_VERSION=${JDK_VERSION}" >> $GITHUB_ENV

      - name: Install JDK ${{ env.JDK_VERSION }}
        uses: actions/setup-java@v3
        with:
          distribution: 'zulu'
          java-version: '${{ env.JDK_VERSION }}'

      - name: Build and run tests
        id: gradle
        uses: gradle/gradle-build-action@v2
        with:
          arguments: check --no-configuration-cache

      - name: Print build scan url
        if: always()
        run: echo ${{ steps.gradle.outputs.build-scan-url }}

      - name: (Fail-only) Upload build reports
        if: failure()
        uses: actions/upload-artifact@v3
        with:
          name: reports
          path: |
            **/build/reports/**

  publish-snapshot:
    name: 'Publish snapshot (main only)'
    if: github.ref == 'refs/heads/main'
    runs-on: ubuntu-latest
    needs: 'build'
    steps:
      - name: Checkout
        uses: actions/checkout@v3

      - name: Export JDK version
        shell: bash
        run: |
          JDK_VERSION=$(grep "jdk =" gradle/libs.versions.toml | head -n 1 | cut -d'=' -f2 | tr -d '"' | xargs)
          echo "JDK_VERSION=${JDK_VERSION}" >> $GITHUB_ENV

      - name: Install JDK ${{ env.JDK_VERSION }}
        uses: actions/setup-java@v3
        with:
          distribution: 'zulu'
          java-version: '${{ env.JDK_VERSION }}'

      - name: Publish snapshot
        if: github.repository == 'slackhq/slack-gradle-plugin'
        run: ./gradlew publish -PmavenCentralUsername=${{ secrets.SONATYPEUSERNAME }} -PmavenCentralPassword=${{ secrets.SONATYPEPASSWORD }} -x dokkaHtml<|MERGE_RESOLUTION|>--- conflicted
+++ resolved
@@ -19,21 +19,6 @@
 jobs:
   build:
     runs-on: ubuntu-latest
-<<<<<<< HEAD
-    strategy:
-      fail-fast: false
-      matrix:
-        ci_java_version: ['20']
-        ci_kotlin_version: ['1.9.0-RC']
-        # TODO add back 8.1.0 after the CommonExtension generic problem is fixed
-        ci_agp_version: ['8.0.2']
-    env:
-      DEP_OVERRIDES: 'true'
-      DEP_OVERRIDE_KOTLIN: '${{ matrix.ci_kotlin_version }}'
-      DEP_OVERRIDE_AGP: '${{ matrix.ci_agp_version }}'
-      DEP_OVERRIDE_JAVA: '${{ matrix.ci_java_version }}'
-=======
->>>>>>> 05659df7
     steps:
       - name: Checkout
         uses: actions/checkout@v3
