/*
 * Copyright (C) 2022 Slack Technologies, LLC
 *
 * Licensed under the Apache License, Version 2.0 (the "License");
 * you may not use this file except in compliance with the License.
 * You may obtain a copy of the License at
 *
 *    https://www.apache.org/licenses/LICENSE-2.0
 *
 * Unless required by applicable law or agreed to in writing, software
 * distributed under the License is distributed on an "AS IS" BASIS,
 * WITHOUT WARRANTIES OR CONDITIONS OF ANY KIND, either express or implied.
 * See the License for the specific language governing permissions and
 * limitations under the License.
 */
@file:Suppress("UnstableApiUsage")

package slack.gradle

import com.android.build.api.artifact.SingleArtifact
import com.android.build.api.dsl.Lint
import com.android.build.api.variant.AndroidComponentsExtension
import com.android.build.api.variant.ApplicationAndroidComponentsExtension
import com.android.build.api.variant.HasAndroidTestBuilder
import com.android.build.api.variant.LibraryAndroidComponentsExtension
import com.android.build.gradle.AppExtension
import com.android.build.gradle.BaseExtension
import com.android.build.gradle.LibraryExtension
import com.android.build.gradle.TestExtension
import com.android.build.gradle.internal.dsl.BaseAppModuleExtension
import com.android.build.gradle.internal.dsl.BuildType
import com.autonomousapps.DependencyAnalysisSubExtension
import com.google.common.base.CaseFormat
import com.slapin.napt.JvmArgsStrongEncapsulation
import com.slapin.napt.NaptGradleExtension
import io.gitlab.arturbosch.detekt.Detekt
import io.gitlab.arturbosch.detekt.DetektCreateBaselineTask
import io.gitlab.arturbosch.detekt.extensions.DetektExtension
import java.io.File
import java.util.concurrent.atomic.AtomicBoolean
import net.ltgt.gradle.errorprone.CheckSeverity
import net.ltgt.gradle.errorprone.errorprone
import net.ltgt.gradle.nullaway.nullaway
import org.gradle.api.Action
import org.gradle.api.GradleException
import org.gradle.api.JavaVersion
import org.gradle.api.Project
import org.gradle.api.artifacts.Configuration
import org.gradle.api.artifacts.MinimalExternalModuleDependency
import org.gradle.api.artifacts.VersionCatalog
import org.gradle.api.logging.Logger
import org.gradle.api.plugins.JavaBasePlugin
import org.gradle.api.plugins.JavaPluginExtension
import org.gradle.api.provider.Provider
import org.gradle.api.tasks.compile.JavaCompile
import org.gradle.api.tasks.testing.Test
import org.gradle.jvm.toolchain.JavaCompiler
import org.gradle.jvm.toolchain.JavaLanguageVersion
import org.gradle.jvm.toolchain.JavaToolchainService
import org.gradle.kotlin.dsl.apply
import org.gradle.kotlin.dsl.configure
import org.gradle.kotlin.dsl.create
import org.gradle.kotlin.dsl.dependencies
import org.gradle.kotlin.dsl.exclude
import org.gradle.kotlin.dsl.getByType
import org.gradle.kotlin.dsl.named
import org.gradle.kotlin.dsl.register
import org.gradle.kotlin.dsl.support.serviceOf
import org.gradle.kotlin.dsl.withGroovyBuilder
import org.gradle.kotlin.dsl.withType
import org.gradle.language.base.plugins.LifecycleBasePlugin
import org.jetbrains.kotlin.gradle.dsl.KotlinProjectExtension
import org.jetbrains.kotlin.gradle.plugin.KaptExtension
import org.jetbrains.kotlin.gradle.plugin.KotlinBasePlugin
import org.jetbrains.kotlin.gradle.tasks.KotlinCompile
import slack.dependencyrake.RakeDependencies
import slack.gradle.AptOptionsConfig.AptOptionsConfigurer
import slack.gradle.AptOptionsConfigs.invoke
import slack.gradle.dependencies.KotlinBuildConfig
import slack.gradle.dependencies.SlackDependencies
import slack.gradle.permissionchecks.PermissionChecks
import slack.gradle.tasks.AndroidTestApksTask
import slack.gradle.tasks.CheckManifestPermissionsTask
import slack.gradle.util.booleanProperty

private const val LOG = "SlackPlugin:"

private fun Logger.logWithTag(message: String) {
  debug("$LOG $message")
}

/**
 * Standard [Project] configurations. This class will be iterated on over time as we grow out our
 * bootstrapping options for Gradle subprojects.
 *
 * Principles:
 * - Avoid duplicating work and allocations. This runs at configuration time and should be as low
 * overhead as possible.
 * - Do not resolve dependencies at configuration-time. Use appropriate callback APIs!
 * - Support Kotlin, Android, and Java projects.
 * - One-off configuration should be left to individual projects to declare.
 * - Use debug logging.
 */
@Suppress("TooManyFunctions")
internal class StandardProjectConfigurations(
  private val globalProperties: SlackProperties,
  private val versionCatalog: VersionCatalog,
) {

  private val kotlinCompilerArgs =
    mutableListOf<String>()
      .apply {
        addAll(KotlinBuildConfig.kotlinCompilerArgs)
        // Left as a toe-hold for any future dynamic arguments
      }
      .distinct()

  fun applyTo(project: Project) {
    val slackProperties = SlackProperties(project)
    val globalConfig = project.slackTools().globalConfig
    project.applyJvmConfigurations(globalConfig, slackProperties)
  }

  @Suppress("unused")
  private fun Project.javaCompilerFor(version: Int): Provider<JavaCompiler> {
    return extensions.getByType<JavaToolchainService>().compilerFor {
      languageVersion.set(JavaLanguageVersion.of(version))
    }
  }

  private fun Project.applyJvmConfigurations(
    globalConfig: GlobalConfig,
    slackProperties: SlackProperties
  ) {
    val platformProjectPath = slackProperties.platformProjectPath
    if (platformProjectPath == null) {
      if (slackProperties.strictMode) {
        logger.warn(
          "slack.location.slack-platform is not set. Consider creating one to ensure consistent dependency versions across projects!"
        )
      }
    } else if (!slackProperties.noPlatform && path != platformProjectPath) {
      applyPlatforms(slackProperties.versions.boms, platformProjectPath)
    }

    if (slackProperties.enableAnalysisPlugin) {
      val buildFile = project.buildFile
      // This can run on some intermediate middle directories, like `carbonite` in
      // `carbonite:carbonite`
      if (buildFile.exists()) {
        // Configure rake
        plugins.withId("com.autonomousapps.dependency-analysis") {
          val isNoApi = slackProperties.rakeNoApi
          val rakeDependencies =
            tasks.register<RakeDependencies>("rakeDependencies") {
              buildFileProperty.set(project.buildFile)
              noApi.set(isNoApi)
              identifierMap.set(
                project.provider {
                  project.getVersionsCatalog().identifierMap().mapValues { (_, v) -> "libs.$v" }
                }
              )
            }
          configure<DependencyAnalysisSubExtension> { registerPostProcessingTask(rakeDependencies) }
        }
      }
    }

    val slackExtension =
      extensions.create<SlackExtension>("slack", globalProperties, slackProperties, versionCatalog)
    checkAndroidXDependencies(slackProperties)
    configureAnnotationProcessors()
    val jdkVersion = jdkVersion()
    val jvmTargetVersion = jvmTargetVersion()

    pluginManager.onFirst(JVM_PLUGINS) {
      slackProperties.versions.bundles.commonAnnotations.ifPresent {
        dependencies.add("implementation", it)
      }

      slackProperties.versions.bundles.commonTest.ifPresent {
        dependencies.add("testImplementation", it)
      }
    }

    // TODO always configure compileOptions here
    configureAndroidProjects(globalConfig, slackExtension, jvmTargetVersion, slackProperties)

    configureKotlinProjects(
      globalConfig,
      jdkVersion,
      jvmTargetVersion,
      slackProperties,
      slackExtension
    )
    configureJavaProject(jdkVersion, jvmTargetVersion, slackProperties)
    slackExtension.applyTo(this)

    // TODO would be nice if we could apply this _only_ if compile-testing is on the test classpath
    tasks.withType<Test>().configureEach {
      // Required for Google compile-testing to work.
      // https://github.com/google/compile-testing/issues/222
      jvmArgs("--add-opens=jdk.compiler/com.sun.tools.javac.api=ALL-UNNAMED")
    }

    pluginManager.withPlugin("com.sergei-lapin.napt") {
      configure<NaptGradleExtension> {
        // Don't generate triggers, we'll handle ensuring Java files ourselves.
        generateNaptTrigger.set(false)

        // We need to add extra args due to dagger-android running GJF.
        // Can remove once this is fixed or dagger-android's removed.
        // https://github.com/google/dagger/pull/3532
        forkJvmArgs.set(
          listOf(
            "--add-opens=jdk.compiler/com.sun.tools.javac.api=ALL-UNNAMED",
            "--add-opens=jdk.compiler/com.sun.tools.javac.file=ALL-UNNAMED",
            "--add-opens=jdk.compiler/com.sun.tools.javac.parser=ALL-UNNAMED",
            "--add-opens=jdk.compiler/com.sun.tools.javac.tree=ALL-UNNAMED",
            "--add-opens=jdk.compiler/com.sun.tools.javac.util=ALL-UNNAMED",
          ) + JvmArgsStrongEncapsulation
        )
      }
    }
  }

  /**
   * Applies platform()/bom dependencies for projects, right now only on known
   * [Configurations.Groups.PLATFORM].
   */
  private fun Project.applyPlatforms(
    boms: Set<Provider<MinimalExternalModuleDependency>>,
    platformProject: String
  ) {
    configurations.configureEach {
      if (isPlatformConfigurationName(name)) {
        dependencies {
          for (bom in boms) {
            add(name, platform(bom))
          }
          add(name, platform(project(platformProject)))
        }
      }
    }
  }

  /**
   * We reject new `com.android.support` dependencies to eliminate the dependence on Jetifier. Note
   * we apply this on all projects (not just android projects) because some android dependencies are
   * plain jars that can be used in standard JVM projects.
   */
  private fun Project.checkAndroidXDependencies(slackProperties: SlackProperties) {
    if (!slackProperties.skipAndroidxCheck) {
      configurations.configureEach {
        resolutionStrategy {
          eachDependency {
            if (requested.group == "com.android.support") {
              throw IllegalArgumentException(
                "Legacy support library dependencies are no longer " +
                  "supported. To trace this dependency, run './gradlew " +
                  "checkJetifier -Pandroid.enableJetifier=true --no-configuration-cache"
              )
            }
          }
        }
      }
    }
  }

  /** Adds common configuration for Java projects. */
  private fun Project.configureJavaProject(
    jdkVersion: Int,
    jvmTargetVersion: Int,
    slackProperties: SlackProperties
  ) {
    plugins.withType<JavaBasePlugin>().configureEach {
      extensions.configure<JavaPluginExtension> {
        val version = JavaVersion.toVersion(jvmTargetVersion)
        sourceCompatibility = version
        targetCompatibility = version
      }
      if (jdkVersion >= 9) {
        tasks.configureEach<JavaCompile> {
          if (!isAndroid) {
            logger.logWithTag("Configuring release option for $path")
            options.release.set(jvmTargetVersion)
          }
        }
      }
    }

    val javaToolchains by lazy { project.serviceOf<JavaToolchainService>() }

    tasks.withType<JavaCompile>().configureEach {
      // Keep parameter names, this is useful for annotation processors and static analysis tools
      options.compilerArgs.addAll(listOf("-parameters"))

      // Android is our lowest JVM target, so if we're an android project we'll always use that
      // source target.
      // TODO is this late enough to be safe?
      // TODO if we set it in android, does the config from this get safely ignored?
      // TODO re-enable in android at all after AGP 7.1
      if (!isAndroid) {
        val target = if (isAndroid) jvmTargetVersion else jdkVersion
        logger.logWithTag("Configuring toolchain for $path to $jdkVersion")
        javaCompiler.set(
          javaToolchains.compilerFor { languageVersion.set(JavaLanguageVersion.of(target)) }
        )
      }
    }

    configureErrorProne(slackProperties)
  }

  /**
   * Adds common configuration for error prone on Java projects. Note that this still uses
   * application of the error prone plugin as an opt-in marker for now, and is not applied to every
   * project.
   */
  private fun Project.configureErrorProne(slackProperties: SlackProperties) {
    val autoPatchEnabled = slackProperties.errorProneAutoPatch
    pluginManager.withPlugin("net.ltgt.nullaway") {
      val nullawayBaseline = slackProperties.nullawayBaseline

      val nullawayDep =
        slackProperties.versions.catalog.findLibrary("errorProne-nullaway").orElseThrow {
          IllegalStateException("Could not find errorProne-nullaway in the catalog")
        }
      dependencies { add("errorprone", nullawayDep) }

      tasks.withType<JavaCompile>().configureEach {
        val nullAwaySeverity =
          if (name.contains("test", ignoreCase = true)) {
            CheckSeverity.OFF
          } else {
            CheckSeverity.ERROR
          }
        options.errorprone.nullaway {
          severity.set(nullAwaySeverity)
          annotatedPackages.add("slack")
          checkOptionalEmptiness.set(true)
          if (autoPatchEnabled && nullawayBaseline) {
            suggestSuppressions.set(true)
            autoFixSuppressionComment.set("Nullability issue auto-patched by NullAway.")
            castToNonNullMethod.set("slack.commons.JavaPreconditions.castToNotNull")
          }
        }
      }
    }
    pluginManager.withPlugin("net.ltgt.errorprone") {
      dependencies.add("errorprone", SlackDependencies.ErrorProne.core)

      val isAndroidProject = isAndroid

      tasks.withType<JavaCompile>().configureEach {
        options.errorprone {
          disableWarningsInGeneratedCode.set(true)
          excludedPaths.set(".*/build/generated/.*") // The EP flag alone isn't enough
          // https://github.com/google/error-prone/issues/2092
          disable("HidingField")
          error(*slackTools().globalConfig.errorProneCheckNamesAsErrors.toTypedArray())

          if (isAndroidProject) {
            options.compilerArgs.add("-XDandroidCompatible=true")
          }

          // Enable autopatching via "-PepAutoPatch=true". This patches in-place and requires a
          // recompilation after.
          // This could be useful to enable on CI + a git porcelain check to see if there's any
          // patchable error prone
          // fixes.
          if (autoPatchEnabled) {
            // Always log this verbosely
            logger.lifecycle("Enabling error-prone auto-patching on ${project.path}:$name")
            errorproneArgs.addAll(
              "-XepPatchChecks:${ERROR_PRONE_CHECKS.joinToString(",")}",
              "-XepPatchLocation:IN_PLACE"
            )
          }
        }
      }
    }
  }

  @Suppress("LongMethod")
  private fun Project.configureAndroidProjects(
    globalConfig: GlobalConfig,
    slackExtension: SlackExtension,
    jvmTargetVersion: Int,
    slackProperties: SlackProperties
  ) {
    val javaVersion = JavaVersion.toVersion(jvmTargetVersion)

    val commonComponentsExtension =
      Action<AndroidComponentsExtension<*, *, *>> {
        val variantsToDisable =
          slackProperties.disabledVariants?.splitToSequence(",")?.associate {
            val (flavorName, buildType) = it.split("+")
            flavorName to buildType
          }
            ?: emptyMap()
        if (variantsToDisable.isNotEmpty()) {
          val isApp = this is ApplicationAndroidComponentsExtension
          for ((flavorName, buildType) in variantsToDisable) {
            val selector =
              selector().withBuildType(buildType).withFlavor("environment" to flavorName)
            beforeVariants(selector) { builder ->
              builder.enable = false
              builder.enableUnitTest = false
              if (builder is HasAndroidTestBuilder) {
                builder.enableAndroidTest = false
              }
            }
          }
          if (isApp) {
            beforeVariants { builder -> builder.enableUnitTest = false }
          }
        }
      }

    val sdkVersions by lazy { slackProperties.requireAndroidSdkProperties() }
    val shouldApplyCacheFixPlugin = slackProperties.enableAndroidCacheFix
<<<<<<< HEAD
    val agpHandler = slackTools().agpHandler
    val commonBaseExtensionConfig: BaseExtension.() -> Unit = {
      if (shouldApplyCacheFixPlugin) {
        apply(plugin = "org.gradle.android.cache-fix")
      }
=======
    val commonBaseExtensionConfig: BaseExtension.(applyTestOptions: Boolean) -> Unit =
      { applyTestOptions ->
        if (shouldApplyCacheFixPlugin) {
          apply(plugin = "org.gradle.android.cache-fix")
        }
>>>>>>> af8b40bf

        compileSdkVersion(sdkVersions.compileSdk)
        slackProperties.ndkVersion?.let { ndkVersion = it }
        defaultConfig {
          // TODO this won't work with SDK previews but will fix in a followup
          minSdk = sdkVersions.minSdk
          vectorDrawables.useSupportLibrary = true
          // Default to the standard android runner, but note this is overridden in :app
          testInstrumentationRunner = "androidx.test.runner.AndroidJUnitRunner"
        }

        compileOptions {
          sourceCompatibility = javaVersion
          targetCompatibility = javaVersion
          isCoreLibraryDesugaringEnabled = true
        }

        dependencies.add(
          Configurations.CORE_LIBRARY_DESUGARING,
          SlackDependencies.Google.coreLibraryDesugaring
        )

        if (applyTestOptions) {
          testOptions {
            animationsDisabled = true

            if (booleanProperty("orchestrator")) {
              logger.info(
                "[android.testOptions]: Configured to run tests with Android Test Orchestrator"
              )
              execution = "ANDROIDX_TEST_ORCHESTRATOR"
            } else {
              logger.debug(
                "[android.testOptions]: Configured to run tests without Android Test Orchestrator"
              )
            }

<<<<<<< HEAD
        // Added to avoid unimplemented exceptions in some of the unit tests that have simple
        // android dependencies like checking whether code is running on main thread.
        // See https://developer.android.com/training/testing/unit-testing/local-unit-tests
        // #error-not-mocked for more details
        unitTests.isReturnDefaultValues = true
        unitTests.isIncludeAndroidResources = true

        // Configure individual Tests tasks.
        agpHandler.allUnitTestOptions(unitTests) { test ->
          //
          // Note that we can't configure this to _just_ be enabled for robolectric projects
          // based on dependencies unfortunately, as the task graph is already wired by the time
          // dependencies start getting resolved.
          //
          logger.debug("Configuring $name test task to depend on Robolectric jar downloads")
          test.dependsOn(globalConfig.updateRobolectricJarsTask)

          // Necessary for some OkHttp-using tests to work on JDK 11 in Robolectric
          // https://github.com/robolectric/robolectric/issues/5115
          test.systemProperty("javax.net.ssl.trustStoreType", "JKS")
=======
            // Added to avoid unimplemented exceptions in some of the unit tests that have simple
            // android dependencies like checking whether code is running on main thread.
            // See https://developer.android.com/training/testing/unit-testing/local-unit-tests
            // #error-not-mocked for more details
            unitTests.isReturnDefaultValues = true
            unitTests.isIncludeAndroidResources = true

            // Configure individual Tests tasks.
            unitTests.all(
              typedClosureOf {
                //
                // Note that we can't configure this to _just_ be enabled for robolectric projects
                // based on dependencies unfortunately, as the task graph is already wired by the
                // time
                // dependencies start getting resolved.
                //
                logger.debug("Configuring $name test task to depend on Robolectric jar downloads")
                dependsOn(globalConfig.updateRobolectricJarsTask)

                // Necessary for some OkHttp-using tests to work on JDK 11 in Robolectric
                // https://github.com/robolectric/robolectric/issues/5115
                systemProperty("javax.net.ssl.trustStoreType", "JKS")
              }
            )
          }
>>>>>>> af8b40bf
        }
      }

    val objenesis2Version = slackProperties.versions.objenesis
    val prepareAndroidTestConfigurations = {
      configurations.configureEach {
        if (name.contains("androidTest", ignoreCase = true)) {
          // Cover for https://github.com/Kotlin/kotlinx.coroutines/issues/2023
          exclude("org.jetbrains.kotlinx", "kotlinx-coroutines-debug")
          objenesis2Version?.let {
            // Cover for https://github.com/mockito/mockito/pull/2024, as objenesis 3.x is not
            // compatible with Android SDK <26
            resolutionStrategy.force("org.objenesis:objenesis:$it")
          }
        }
      }
    }

    pluginManager.withPlugin("com.android.test") {
      slackProperties.versions.bundles.commonLint.ifPresent { dependencies.add("lintChecks", it) }
      configure<TestExtension> {
        slackExtension.androidHandler.featuresHandler.composeHandler.androidExtension = this
        commonBaseExtensionConfig(false)
        defaultConfig { targetSdk = sdkVersions.targetSdk }
      }
    }

    pluginManager.withPlugin("com.android.application") {
      // Add slack-lint as lint checks source
      slackProperties.versions.bundles.commonLint.ifPresent { dependencies.add("lintChecks", it) }
      prepareAndroidTestConfigurations()
      configure<ApplicationAndroidComponentsExtension> {
        commonComponentsExtension.execute(this)
        // Disable unit tests on release variants, since it's unused
        // TODO maybe we want to disable release androidTest by default? (i.e. for slack kit
        //  playground, samples, etc)
        // TODO would be nice if we could query just non-debuggable build types.
        project.configure<ApplicationAndroidComponentsExtension> {
          beforeVariants { builder ->
            if (builder.buildType == "release") {
              builder.enableUnitTest = false
            }
            // Disable androidTest tasks in libraries unless they opt-in
            val androidTestEnabled =
              slackExtension.androidHandler.featuresHandler.androidTest.getOrElse(false)
            val variantEnabled =
              androidTestEnabled &&
                slackExtension.androidHandler.featuresHandler.androidTestAllowedVariants.orNull
                  ?.contains(builder.name)
                  ?: true
            builder.enableAndroidTest = variantEnabled
          }
        }
      }
      configure<BaseAppModuleExtension> {
        slackExtension.androidHandler.featuresHandler.composeHandler.androidExtension = this
        commonBaseExtensionConfig(true)
        defaultConfig {
          // TODO this won't work with SDK previews but will fix in a followup
          targetSdk = sdkVersions.targetSdk
        }
        lint {
          configureLint(project, slackProperties, sdkVersions, true)
          checkDependencies = true
        }
        packagingOptions {
          resources.excludes +=
            setOf(
              "META-INF/LICENSE.txt",
              "META-INF/LICENSE",
              "META-INF/NOTICE.txt",
              ".readme",
              "META-INF/maven/com.google.guava/guava/pom.properties",
              "META-INF/maven/com.google.guava/guava/pom.xml",
              "META-INF/DEPENDENCIES",
              "**/*.pro",
              "**/*.proto",
              // Metadata for coroutines not relevant to release builds
              "DebugProbesKt.bin",
              // Weird bazel build metadata brought in by Tink
              "build-data.properties",
              "LICENSE_*",
              // We don't know where this comes from but it's 5MB
              // https://slack-pde.slack.com/archives/C8EER3C04/p1621353426001500
              "annotated-jdk/**"
            )
          jniLibs.pickFirsts +=
            setOf(
              // Some libs like Flipper bring their own copy of common native libs (like C++) and we
              // need to de-dupe
              "**/*.so"
            )
        }
        buildTypes {
          getByName("debug") {
            // For upstream android libraries that just have a single release variant, use that.
            matchingFallbacks += "release"
            // Debug should be the default build type. This helps inform studio.
            isDefault = true
          }
        }
        signingConfigs.configureEach {
          enableV3Signing = true
          enableV4Signing = true
        }
        applicationVariants.configureEach {
          mergeAssetsProvider.configure {
            // This task is too expensive to cache while we have embedded emoji fonts
            outputs.cacheIf { false }
          }
        }

        PermissionChecks.configure(
          project = project,
          allowListActionGetter = { slackExtension.androidHandler.appHandler.allowlistAction }
        ) { taskName, file, allowListProvider ->
          tasks.register<CheckManifestPermissionsTask>(taskName) {
            group = LifecycleBasePlugin.VERIFICATION_GROUP
            description =
              "Checks merged manifest permissions against a known allowlist of permissions."
            permissionAllowlistFile.set(file)
            permissionAllowlist.set(allowListProvider)
          }
        }

        pluginManager.withPlugin("com.bugsnag.android.gradle") {
          // See SlackGradleUtil.shouldEnableBugsnagPlugin for more details on this logic
          buildTypes.configureEach {
            // We use withGroovyBuilder here because for the life of me I can't understand where to
            // set this in a strongly typed language.
            withGroovyBuilder {
              getProperty("ext").withGroovyBuilder {
                setProperty(
                  "enableBugsnag",
                  !isDebuggable && globalConfig.shouldEnableBugsnagOnRelease
                )
              }
            }
          }
        }
      }

      slackExtension.androidHandler.applyTo(project)
    }

    pluginManager.withPlugin("com.android.library") {
      // Add slack-lint as lint checks source
      slackProperties.versions.bundles.commonLint.ifPresent { dependencies.add("lintChecks", it) }
      prepareAndroidTestConfigurations()
      val isLibraryWithVariants = slackProperties.libraryWithVariants

      configure<LibraryAndroidComponentsExtension> {
        commonComponentsExtension.execute(this)
        if (!isLibraryWithVariants) {
          beforeVariants { variant ->
            when (variant.buildType) {
              "debug" -> {
                // Even in AGP 4 we can't fully remove this yet due to
                // https://issuetracker.google.com/issues/153684320
                variant.enable = false
              }
            }
          }
        }

        // Disable androidTest tasks in libraries unless they opt-in
        beforeVariants { builder ->
          val androidTestEnabled =
            slackExtension.androidHandler.featuresHandler.androidTest.getOrElse(false)
          val variantEnabled =
            androidTestEnabled &&
              slackExtension.androidHandler.featuresHandler.androidTestAllowedVariants.orNull
                ?.contains(builder.name)
                ?: true
          builder.enableAndroidTest = variantEnabled
        }

        // Contribute these libraries to Fladle if they opt into it
        val androidTestApksAggregator =
          project.rootProject.tasks.named<AndroidTestApksTask>(AndroidTestApksTask.NAME)
        onVariants { variant ->
          val excluded =
            slackExtension.androidHandler.featuresHandler.androidTestExcludeFromFladle.getOrElse(
              false
            )
          if (!excluded) {
            variant.androidTest?.artifacts?.get(SingleArtifact.APK)?.let { apkArtifactsDir ->
              // Wire this up to the aggregator
              androidTestApksAggregator.configure { androidTestApkDirs.from(apkArtifactsDir) }
            }
          }
        }

        // namespace is not a property but we can hook into DSL finalizing to set it at the end
        // if the build script didn't declare one prior
        finalizeDsl { libraryExtension ->
          if (libraryExtension.namespace == null) {
            libraryExtension.namespace =
              "slack" +
                project.path
                  .asSequence()
                  .mapNotNull {
                    when (it) {
                      // Skip dashes and underscores. We could camelcase but it looks weird in a
                      // package name
                      '-',
                      '_' -> null
                      // Use the project path as the real dot namespacing
                      ':' -> '.'
                      else -> it
                    }
                  }
                  .joinToString("")
          }
        }
      }
      configure<LibraryExtension> {
        slackExtension.androidHandler.featuresHandler.composeHandler.androidExtension = this
        commonBaseExtensionConfig(true)
        lint { configureLint(project, slackProperties, sdkVersions, false) }
        if (isLibraryWithVariants) {
          buildTypes {
            getByName("debug") {
              // For upstream android libraries that just have a single release variant, use that.
              matchingFallbacks += "release"
              // Debug should be the default build type. This helps inform studio.
              isDefault = true
            }
          }
        } else {
          buildTypes {
            getByName("release") {
              // Release should be the default build type. This helps inform studio.
              isDefault = true
            }
          }
          // Default testBuildType is "debug", but AGP doesn't relocate the testBuildType to
          // "release" automatically even if there's only one.
          testBuildType = "release"
        }
        // We don't set targetSdkVersion in libraries since this is controlled by the app.
      }

      slackExtension.androidHandler.applyTo(project)
    }
  }

  @Suppress("LongMethod")
  private fun Project.configureKotlinProjects(
    globalConfig: GlobalConfig,
    jdkVersion: Int?,
    jvmTargetVersion: Int,
    slackProperties: SlackProperties,
    slackExtension: SlackExtension
  ) {
    val actualJvmTarget =
      if (jvmTargetVersion == 8) {
        "1.8"
      } else {
        jvmTargetVersion.toString()
      }

    pluginManager.withPlugin("io.gitlab.arturbosch.detekt") {
      // Configuration examples https://arturbosch.github.io/detekt/kotlindsl.html
      configure<DetektExtension> {
        buildUponDefaultConfig = true
        toolVersion =
          slackProperties.versions.detekt ?: error("missing 'detekt' version in version catalog")
        rootProject.file("config/detekt/detekt.yml")
        slackProperties.detektConfigs?.let { configs ->
          for (configFile in configs) {
            config.from(rootProject.file(configFile))
          }
        }

        slackProperties.detektBaseline?.let { baselineFile ->
          baseline =
            if (globalConfig.mergeDetektBaselinesTask != null) {
              tasks.withType<DetektCreateBaselineTask>().configureEach {
                globalConfig.mergeDetektBaselinesTask.configure { baselineFiles.from(baseline) }
              }
              file("$buildDir/intermediates/detekt/baseline.xml")
            } else {
              file(rootProject.file(baselineFile))
            }
        }
      }
    }

    plugins.withType<KotlinBasePlugin> {
      configure<KotlinProjectExtension> { kotlinDaemonJvmArgs = globalConfig.kotlinDaemonArgs }
      @Suppress("SuspiciousCollectionReassignment")
      tasks.configureEach<KotlinCompile> {
        kotlinOptions {
          if (!slackProperties.allowWarnings && !name.contains("test", ignoreCase = true)) {
            allWarningsAsErrors = true
          }
          jvmTarget = actualJvmTarget
          freeCompilerArgs += kotlinCompilerArgs
          useK2 = slackProperties.useK2

          if (
            slackExtension.androidHandler.featuresHandler.composeHandler.enabled.get() && isAndroid
          ) {
            logger.debug(
              "Configuring compose compiler args in ${project.path}:${this@configureEach.name}"
            )
            freeCompilerArgs += "-Xskip-prerelease-check"
            // Flag to disable Compose's kotlin version check because they're often behind
            // Or ahead
            // Or if they're the same, do nothing
            // It's basically just very noisy.
            val composeCompilerKotlinVersion =
              slackProperties.versions.composeCompilerKotlinVersion
                ?: error("Missing 'composeCompilerKotlinVersion' version in version catalog")
            val kotlinVersion = slackProperties.versions.kotlin
            if (kotlinVersion != composeCompilerKotlinVersion) {
              freeCompilerArgs +=
                listOf(
                  "-P",
                  "plugin:androidx.compose.compiler.plugins.kotlin:suppressKotlinVersionCompatibilityCheck=$kotlinVersion"
                )
            }
          }

          // Potentially useful for static analysis or annotation processors
          javaParameters = true
        }
      }

      if (jdkVersion != null) {
        configure<KotlinProjectExtension> {
          jvmToolchain { languageVersion.set(JavaLanguageVersion.of(jdkVersion)) }
        }
      }

      // Set Detekt's jvmTarget
      tasks.configureEach<Detekt> { jvmTarget = actualJvmTarget }

      configureFreeKotlinCompilerArgs()
      if (slackProperties.strictMode && slackProperties.strictValidateKtFilePresence) {
        // Verify that at least one `.kt` file is present in the project's `main` source set. This
        // is important for IC, as otherwise IC will not work!
        // https://youtrack.jetbrains.com/issue/KT-30980
        if (project.file("src/main").walkBottomUp().none { it.extension == "kt" }) {
          throw AssertionError(
            """
            '${project.path}' is a Kotlin project but does not contain any `.kt` files!

            Kotlin projects _must_ have at least one `.kt` file in the `src/main` source set! This
            is necessary in order for incremental compilation to work correctly (see
            https://youtrack.jetbrains.com/issue/KT-30980).

            If you have no files to add (resources-only projects, for instance), you can add a dummy
            compilation marker file like so:

            ```
            /**
             * This class exists solely to force kotlinc to produce incremental compilation
             * information. If we ever add meaningful Kotlin sources to this project, we can then
             * remove this class.
             *
             * Ref: https://youtrack.jetbrains.com/issue/KT-30980
             */
            @Suppress("UnusedPrivateClass")
            private abstract class ${
              CaseFormat.LOWER_HYPHEN.to(
                CaseFormat.UPPER_CAMEL,
                project.name
              )
            }CompilationMarker
            ```
            """.trimIndent()
          )
        }
      }
    }

    pluginManager.withPlugin("org.jetbrains.kotlin.jvm") {
      // Enable linting on pure JVM projects
      apply(plugin = "com.android.lint")
      configure<Lint> { configureLint(project, slackProperties, null, false) }
      // Add slack-lint as lint checks source
      slackProperties.versions.bundles.commonLint.ifPresent { dependencies.add("lintChecks", it) }
    }

    pluginManager.withPlugin("org.jetbrains.kotlin.android") {
      // Configure kotlin sources in Android projects
      configure<BaseExtension> {
        sourceSets.configureEach {
          val nestedSourceDir = "src/$name/kotlin"
          val dir = File(projectDir, nestedSourceDir)
          if (dir.exists()) {
            // Standard source set
            // Only added if it exists to avoid potentially adding empty source dirs
            java.srcDirs(layout.projectDirectory.dir(nestedSourceDir))
          }
        }
      }
    }

    pluginManager.withPlugin("org.jetbrains.kotlin.android.extensions") {
      throw GradleException(
        "Don't use the deprecated 'android.extensions' plugin, switch to " +
          "'plugin.parcelize' instead."
      )
    }

    pluginManager.withPlugin("org.jetbrains.kotlin.kapt") {
      configure<KaptExtension> {
        // By default, Kapt replaces unknown types with `NonExistentClass`. This flag asks kapt
        // to infer the type, which is useful for processors that reference to-be-generated
        // classes.
        // https://kotlinlang.org/docs/reference/kapt.html#non-existent-type-correction
        correctErrorTypes = true

        // Maps source errors to Kotlin sources rather than Java stubs
        // Disabled because this triggers a bug in kapt on android 30
        // https://github.com/JetBrains/kotlin/pull/3610
        mapDiagnosticLocations = false
      }

      // See doc on the property for details
      if (!slackProperties.enableKaptInTests) {
        tasks.configureEach {
          if (name.startsWith("kapt") && name.endsWith("TestKotlin", ignoreCase = true)) {
            enabled = false
          }
        }
      }
    }
  }

  /** Common configuration for annotation processors, such as standard options. */
  private fun Project.configureAnnotationProcessors() {
    logger.debug("Configuring any annotation processors on $path")
    val configs =
      APT_OPTION_CONFIGS.mapValues { (_, value) ->
        value.newConfigurer(this@configureAnnotationProcessors)
      }
    configurations.configureEach {
      // Try common case first
      val isApt =
        name in Configurations.Groups.APT ||
          // Try custom configs like testKapt, debugAnnotationProcessor, etc.
          Configurations.Groups.APT.any { name.endsWith(it, ignoreCase = true) }
      if (isApt) {
        val context = ConfigurationContext(project, this@configureEach)
        incoming.afterResolve {
          dependencies.forEach { dependency -> configs[dependency.name]?.configure(context) }
        }
      }
    }
  }

  /**
   * Configures per-dependency free Kotlin compiler args. This is necessary because otherwise
   * kotlinc will emit angry warnings.
   */
  private fun Project.configureFreeKotlinCompilerArgs() {
    logger.debug("Configuring specific Kotlin compiler args on $path")
    val once = AtomicBoolean()
    configurations.configureEach {
      if (isKnownConfiguration(name, Configurations.Groups.RUNTIME)) {
        incoming.afterResolve {
          dependencies.forEach { dependency ->
            KotlinArgConfigs.ALL[dependency.name]?.let { config ->
              if (once.compareAndSet(false, true)) {
                tasks.withType<KotlinCompile>().configureEach {
                  kotlinOptions {
                    @Suppress("SuspiciousCollectionReassignment") // This isn't suspicious
                    freeCompilerArgs += config.args
                  }
                }
              }
            }
          }
        }
      }
    }
  }

  companion object {
    private val APT_OPTION_CONFIGS: Map<String, AptOptionsConfig> =
      AptOptionsConfigs().associateBy { it.targetDependency }

    /** Top-level JVM plugin IDs. Usually only one of these is applied. */
    private val JVM_PLUGINS =
      setOf(
        "application",
        "java",
        "java-library",
        "org.jetbrains.kotlin.jvm",
        "com.android.library",
        "com.android.application"
      )

    private fun isKnownConfiguration(configurationName: String, knownNames: Set<String>): Boolean {
      // Try trimming the flavor by just matching the suffix
      return knownNames.any { platformConfig ->
        configurationName.endsWith(platformConfig, ignoreCase = true)
      }
    }

    /**
     * Best effort fuzzy matching on known configuration names that we want to opt into platforming.
     * We don't blanket apply them to all configurations because
     */
    internal fun isPlatformConfigurationName(name: String): Boolean {
      // Kapt/ksp/compileOnly are special cases since they can be combined with others
      val isKaptOrCompileOnly =
        name.startsWith(Configurations.KAPT, ignoreCase = true) ||
          name.startsWith(Configurations.KSP, ignoreCase = true) ||
          name == Configurations.COMPILE_ONLY
      if (isKaptOrCompileOnly) {
        return true
      }
      return isKnownConfiguration(name, Configurations.Groups.PLATFORM)
    }
  }
}

private fun Lint.configureLint(
  project: Project,
  slackProperties: SlackProperties,
  androidSdkVersions: SlackProperties.AndroidSdkProperties?,
  checkDependencies: Boolean,
) {
  lintConfig = project.rootProject.layout.projectDirectory.file("config/lint/lint.xml").asFile
  sarifReport = true
  // This check is _never_ up to date and makes network requests!
  disable += "NewerVersionAvailable"
  // These store qualified gradle caches in their paths and always change in baselines
  disable += "ObsoleteLintCustomCheck"
  // https://groups.google.com/g/lint-dev/c/Bj0-I1RIPyU/m/mlP5Jpe4AQAJ
  error += "ImplicitSamInstance"

  androidSdkVersions?.let { sdkVersions ->
    if (sdkVersions.minSdk >= 28) {
      // Lint doesn't understand AppComponentFactory
      // https://issuetracker.google.com/issues/243267012
      disable += "Instantiatable"
    }
  }

  ignoreWarnings = slackProperties.lintErrorsOnly
  absolutePaths = false
  this.checkDependencies = checkDependencies

  // Lint is weird in that it will generate a new baseline file and fail the build if a new
  // one was generated, even if empty.
  // If we're updating baselines, always take the baseline so that we populate it if absent.
  project.layout.projectDirectory
    .file("config/lint/baseline.xml")
    .asFile
    .takeIf { it.exists() || slackProperties.lintUpdateBaselines }
    ?.let { baseline = it }
}

internal interface KotlinArgConfig {
  val targetDependency: String
  val args: Set<String>
}

@Suppress("unused") // Nested classes here are looked up reflectively
internal object KotlinArgConfigs {

  val ALL: Map<String, KotlinArgConfig> by lazy {
    KotlinArgConfigs::class
      .nestedClasses
      .map { it.objectInstance }
      .filterIsInstance<KotlinArgConfig>()
      .associateBy { it.targetDependency }
  }

  object Coroutines : KotlinArgConfig {
    override val targetDependency: String = "kotlinx-coroutines-core"
    override val args =
      setOf(
        "-opt-in=kotlinx.coroutines.ExperimentalCoroutinesApi",
        "-opt-in=kotlinx.coroutines.FlowPreview"
      )
  }
}

/** A simple context for the current configuration being processed. */
internal data class ConfigurationContext(val project: Project, val configuration: Configuration) {
  val isKaptConfiguration = configuration.name.endsWith("kapt", ignoreCase = true)
}

/**
 * A common interface for configuration of annotation processors. It's recommended to make
 * implementers of this interface `object` types. The pipeline for configuration of projects will
 * appropriately call [newConfigurer] per-project to create a project-local context.
 */
internal interface AptOptionsConfig {

  /**
   * The targeted dependency of this config. This should be treated as the maven artifact ID of the
   * dependency, such as "dagger-compiler". This should ideally also be a constant.
   */
  val targetDependency: String

  /** @return a new [AptOptionsConfigurer] for this config on the target [project]. */
  fun newConfigurer(project: Project): AptOptionsConfigurer

  interface AptOptionsConfigurer {

    val project: Project

    /**
     * Configure appropriate annotation processor options on the given [project] given the current
     * [configurationContext].
     */
    fun configure(configurationContext: ConfigurationContext)
  }
}

/**
 * A basic [BasicAptOptionsConfig] that makes setup ceremony easier for common cases. This tries to
 * ensure an optimized configuration that avoids object/action allocations and simplify wiring into
 * our different common project types.
 *
 * The general usage that you define a top level object that extends this and override the necessary
 * properties.
 *
 * ```
 * object ButterKnifeAptOptionsConfig : BasicAptOptionsConfig() {
 *   override val targetDependency: String = "butterknife-compiler"
 *   override val globalOptions: Map<String, String> = mapOf("butterknife.minSdk" to "21")
 * }
 * ```
 */
internal abstract class BasicAptOptionsConfig : AptOptionsConfig {
  private val rawAptCompilerOptions by lazy {
    globalOptions.map { (option, value) -> "-A$option=$value" }
  }

  open val name: String = this::class.java.simpleName
  open val globalOptions: Map<String, String> = emptyMap()

  val javaCompileAptAction =
    Action<JavaCompile> { options.compilerArgs.addAll(rawAptCompilerOptions) }

  final override fun newConfigurer(project: Project): AptOptionsConfigurer {
    return newConfigurer(project, BasicAptOptionsConfigurer(project, this))
  }

  /**
   * Optional callback with the created basic configurer. By default this just returns that created
   * instance, but you can optionally override this to customize the behavior. Using class
   * delegation is recommended to simplify reuse.
   */
  open fun newConfigurer(
    project: Project,
    basicConfigurer: AptOptionsConfigurer
  ): AptOptionsConfigurer = basicConfigurer

  private class BasicAptOptionsConfigurer(
    override val project: Project,
    private val baseConfig: BasicAptOptionsConfig
  ) : AptOptionsConfigurer {

    private val baseBuildTypeAction =
      Action<BuildType> {
        project.logger.debug(
          "${baseConfig.name}: Adding javac apt options to android project " +
            "${project.path} at buildType $name"
        )
        baseConfig.globalOptions.forEach { (key, value) ->
          javaCompileOptions.annotationProcessorOptions.arguments[key] = value
        }
      }

    private val javaLibraryAction =
      Action<Any> {
        // Implicitly not using Kotlin because we would have to use Kapt
        project.logger.debug(
          "${baseConfig.name}: Adding javac apt options to android project ${project.path}"
        )
        project.tasks.withType(JavaCompile::class.java, baseConfig.javaCompileAptAction)
      }

    override fun configure(configurationContext: ConfigurationContext) =
      with(configurationContext.project) {
        if (configurationContext.isKaptConfiguration) {
          logger.debug("${baseConfig.name}: Adding kapt arguments to $path")
          configure<KaptExtension> {
            arguments { baseConfig.globalOptions.forEach { (key, value) -> arg(key, value) } }
          }
        } else {
          project.pluginManager.withPlugin("com.android.application") {
            logger.debug(
              "${baseConfig.name}: Adding javac apt options to android application project $path"
            )
            configure<AppExtension> { buildTypes.configureEach(baseBuildTypeAction) }
          }
          project.pluginManager.withPlugin("com.android.library") {
            logger.debug(
              "${baseConfig.name}: Adding javac apt options to android library project $path"
            )
            configure<LibraryExtension> { buildTypes.configureEach(baseBuildTypeAction) }
          }
          project.pluginManager.withPlugin("java", javaLibraryAction)
          project.pluginManager.withPlugin("java-library", javaLibraryAction)
        }
      }
  }
}

/**
 * All [AptOptionsConfig] types. Please follow the standard structure of one object per config and
 * don't add any other types. This ensures that [invoke] works smoothly.
 */
@Suppress("unused") // Nested classes here are looked up reflectively
internal object AptOptionsConfigs {

  operator fun invoke(): List<AptOptionsConfig> =
    AptOptionsConfigs::class
      .nestedClasses
      .map { it.objectInstance }
      .filterIsInstance<AptOptionsConfig>()

  object Dagger : BasicAptOptionsConfig() {
    override val targetDependency: String = "dagger-compiler"
    override val globalOptions: Map<String, String> =
      mapOf(
        "dagger.warnIfInjectionFactoryNotGeneratedUpstream" to "enabled",
        // New error messages. Feedback should go to https://github.com/google/dagger/issues/1769
        "dagger.experimentalDaggerErrorMessages" to "enabled",
        // Fast init mode for improved dagger perf on startup:
        // https://dagger.dev/dev-guide/compiler-options.html
        "dagger.fastInit" to "enabled"
      )
  }

  object Moshi : BasicAptOptionsConfig() {
    override val targetDependency: String = "moshi-kotlin-codegen"
    override val globalOptions: Map<String, String> =
      mapOf("moshi.generated" to "javax.annotation.Generated")
  }
}<|MERGE_RESOLUTION|>--- conflicted
+++ resolved
@@ -420,19 +420,12 @@
 
     val sdkVersions by lazy { slackProperties.requireAndroidSdkProperties() }
     val shouldApplyCacheFixPlugin = slackProperties.enableAndroidCacheFix
-<<<<<<< HEAD
     val agpHandler = slackTools().agpHandler
-    val commonBaseExtensionConfig: BaseExtension.() -> Unit = {
-      if (shouldApplyCacheFixPlugin) {
-        apply(plugin = "org.gradle.android.cache-fix")
-      }
-=======
     val commonBaseExtensionConfig: BaseExtension.(applyTestOptions: Boolean) -> Unit =
       { applyTestOptions ->
         if (shouldApplyCacheFixPlugin) {
           apply(plugin = "org.gradle.android.cache-fix")
         }
->>>>>>> af8b40bf
 
         compileSdkVersion(sdkVersions.compileSdk)
         slackProperties.ndkVersion?.let { ndkVersion = it }
@@ -470,7 +463,6 @@
               )
             }
 
-<<<<<<< HEAD
         // Added to avoid unimplemented exceptions in some of the unit tests that have simple
         // android dependencies like checking whether code is running on main thread.
         // See https://developer.android.com/training/testing/unit-testing/local-unit-tests
@@ -491,33 +483,6 @@
           // Necessary for some OkHttp-using tests to work on JDK 11 in Robolectric
           // https://github.com/robolectric/robolectric/issues/5115
           test.systemProperty("javax.net.ssl.trustStoreType", "JKS")
-=======
-            // Added to avoid unimplemented exceptions in some of the unit tests that have simple
-            // android dependencies like checking whether code is running on main thread.
-            // See https://developer.android.com/training/testing/unit-testing/local-unit-tests
-            // #error-not-mocked for more details
-            unitTests.isReturnDefaultValues = true
-            unitTests.isIncludeAndroidResources = true
-
-            // Configure individual Tests tasks.
-            unitTests.all(
-              typedClosureOf {
-                //
-                // Note that we can't configure this to _just_ be enabled for robolectric projects
-                // based on dependencies unfortunately, as the task graph is already wired by the
-                // time
-                // dependencies start getting resolved.
-                //
-                logger.debug("Configuring $name test task to depend on Robolectric jar downloads")
-                dependsOn(globalConfig.updateRobolectricJarsTask)
-
-                // Necessary for some OkHttp-using tests to work on JDK 11 in Robolectric
-                // https://github.com/robolectric/robolectric/issues/5115
-                systemProperty("javax.net.ssl.trustStoreType", "JKS")
-              }
-            )
-          }
->>>>>>> af8b40bf
         }
       }
 
