/*
 * Copyright (C) 2022 Slack Technologies, LLC
 *
 * Licensed under the Apache License, Version 2.0 (the "License");
 * you may not use this file except in compliance with the License.
 * You may obtain a copy of the License at
 *
 *    https://www.apache.org/licenses/LICENSE-2.0
 *
 * Unless required by applicable law or agreed to in writing, software
 * distributed under the License is distributed on an "AS IS" BASIS,
 * WITHOUT WARRANTIES OR CONDITIONS OF ANY KIND, either express or implied.
 * See the License for the specific language governing permissions and
 * limitations under the License.
 */
@file:Suppress("UnstableApiUsage")

package slack.gradle

import com.android.build.api.artifact.SingleArtifact
import com.android.build.api.dsl.CommonExtension
import com.android.build.api.variant.AndroidComponentsExtension
import com.android.build.api.variant.ApplicationAndroidComponentsExtension
import com.android.build.api.variant.HasAndroidTestBuilder
import com.android.build.api.variant.LibraryAndroidComponentsExtension
import com.android.build.gradle.AppExtension
import com.android.build.gradle.BaseExtension
import com.android.build.gradle.LibraryExtension
import com.android.build.gradle.internal.dsl.BaseAppModuleExtension
import com.android.build.gradle.internal.dsl.BuildType
import com.autonomousapps.DependencyAnalysisSubExtension
import com.google.common.base.CaseFormat
import com.google.devtools.ksp.gradle.KspExtension
import io.gitlab.arturbosch.detekt.Detekt
import io.gitlab.arturbosch.detekt.DetektCreateBaselineTask
import io.gitlab.arturbosch.detekt.extensions.DetektExtension
import java.io.File
import java.util.concurrent.atomic.AtomicBoolean
import net.ltgt.gradle.errorprone.CheckSeverity
import net.ltgt.gradle.errorprone.errorprone
import net.ltgt.gradle.nullaway.nullaway
import org.gradle.api.Action
import org.gradle.api.GradleException
import org.gradle.api.JavaVersion
import org.gradle.api.Project
import org.gradle.api.artifacts.Configuration
import org.gradle.api.artifacts.MinimalExternalModuleDependency
import org.gradle.api.logging.Logger
import org.gradle.api.plugins.JavaBasePlugin
import org.gradle.api.plugins.JavaPluginExtension
import org.gradle.api.provider.Provider
import org.gradle.api.tasks.compile.JavaCompile
import org.gradle.api.tasks.testing.Test
import org.gradle.jvm.toolchain.JavaCompiler
import org.gradle.jvm.toolchain.JavaLanguageVersion
import org.gradle.jvm.toolchain.JavaToolchainService
import org.gradle.kotlin.dsl.apply
import org.gradle.kotlin.dsl.configure
import org.gradle.kotlin.dsl.create
import org.gradle.kotlin.dsl.dependencies
import org.gradle.kotlin.dsl.exclude
import org.gradle.kotlin.dsl.getByType
import org.gradle.kotlin.dsl.named
import org.gradle.kotlin.dsl.register
import org.gradle.kotlin.dsl.support.serviceOf
import org.gradle.kotlin.dsl.withGroovyBuilder
import org.gradle.kotlin.dsl.withType
import org.gradle.language.base.plugins.LifecycleBasePlugin
import org.jetbrains.kotlin.gradle.dsl.KotlinProjectExtension
import org.jetbrains.kotlin.gradle.plugin.KaptExtension
import org.jetbrains.kotlin.gradle.tasks.KotlinCompile
import slack.dependencyrake.RakeDependencies
import slack.gradle.AptOptionsConfig.AptOptionsConfigurer
import slack.gradle.AptOptionsConfigs.invoke
import slack.gradle.dependencies.KotlinBuildConfig
import slack.gradle.dependencies.SlackDependencies
import slack.gradle.permissionchecks.PermissionChecks
import slack.gradle.tasks.AndroidTestApksTask
import slack.gradle.tasks.CheckManifestPermissionsTask
import slack.gradle.util.booleanProperty

private const val LOG = "SlackPlugin:"

private fun Logger.logWithTag(message: String) {
  debug("$LOG $message")
}

/**
 * Standard [Project] configurations. This class will be iterated on over time as we grow out our
 * bootstrapping options for Gradle subprojects.
 *
 * Principles:
 * - Avoid duplicating work and allocations. This runs at configuration time and should be as low
 * overhead as possible.
 * - Do not resolve dependencies at configuration-time. Use appropriate callback APIs!
 * - Support Kotlin, Android, and Java projects.
 * - One-off configuration should be left to individual projects to declare.
 * - Use debug logging.
 */
@Suppress("TooManyFunctions")
internal class StandardProjectConfigurations {

  private val kotlinCompilerArgs =
    mutableListOf<String>()
      .apply {
        addAll(KotlinBuildConfig.kotlinCompilerArgs)
        // Left as a toe-hold for any future dynamic arguments
      }
      .distinct()

  fun applyTo(project: Project) {
    val slackProperties = SlackProperties(project)
    val globalConfig = project.slackTools().globalConfig
    project.applyJvmConfigurations(globalConfig, slackProperties)
  }

  @Suppress("unused")
  private fun Project.javaCompilerFor(version: Int): Provider<JavaCompiler> {
    return extensions.getByType<JavaToolchainService>().compilerFor {
      languageVersion.set(JavaLanguageVersion.of(version))
    }
  }

  private fun Project.applyJvmConfigurations(
    globalConfig: GlobalConfig,
    slackProperties: SlackProperties
  ) {
    val platformProjectPath = slackProperties.platformProjectPath
    if (platformProjectPath == null) {
      if (slackProperties.strictMode) {
        logger.warn(
          "slack.location.slack-platform is not set. Consider creating one to ensure consistent dependency versions across projects!"
        )
      }
    } else if (!slackProperties.noPlatform && path != platformProjectPath) {
      applyPlatforms(slackProperties.versions.boms, platformProjectPath)
    }

    if (slackProperties.enableAnalysisPlugin) {
      val buildFile = project.buildFile
      // This can run on some intermediate middle directories, like `carbonite` in
      // `carbonite:carbonite`
      if (buildFile.exists()) {
        // Configure rake
        plugins.withId("com.autonomousapps.dependency-analysis") {
          val isNoApi = slackProperties.rakeNoApi
          val rakeDependencies =
            tasks.register<RakeDependencies>("rakeDependencies") {
              buildFileProperty.set(project.buildFile)
              noApi.set(isNoApi)
              identifierMap.set(
                project.provider {
                  project.getVersionsCatalog(slackProperties).identifierMap().mapValues { (_, v) ->
                    "libs.$v"
                  }
                }
              )
            }
          configure<DependencyAnalysisSubExtension> { registerPostProcessingTask(rakeDependencies) }
        }
      }
    }

    val slackExtension = extensions.create<SlackExtension>("slack")
    checkAndroidXDependencies(slackProperties)
    configureAnnotationProcessors()
    val jdkVersion = jdkVersion()
    val jvmTargetVersion = jvmTargetVersion()

    pluginManager.onFirst(JVM_PLUGINS) {
      slackProperties.versions.bundles.commonAnnotations.ifPresent {
        dependencies.add("implementation", it)
      }

      slackProperties.versions.bundles.commonTest.ifPresent {
        dependencies.add("testImplementation", it)
      }
    }

    // TODO always configure compileOptions here
    configureAndroidProjects(globalConfig, slackExtension, jvmTargetVersion, slackProperties)

    configureKotlinProjects(globalConfig, jdkVersion, jvmTargetVersion, slackProperties)
    configureJavaProject(jdkVersion, jvmTargetVersion, slackProperties)
    slackExtension.configureFeatures(this, slackProperties)

    // TODO would be nice if we could apply this _only_ if compile-testing is on the test classpath
    tasks.withType<Test>().configureEach {
      // Required for Google compile-testing to work.
      // https://github.com/google/compile-testing/issues/222
      jvmArgs("--add-opens=jdk.compiler/com.sun.tools.javac.api=ALL-UNNAMED")
    }
  }

  /**
   * Applies platform()/bom dependencies for projects, right now only on known
   * [Configurations.Groups.PLATFORM].
   */
  private fun Project.applyPlatforms(
    boms: Set<Provider<MinimalExternalModuleDependency>>,
    platformProject: String
  ) {
    configurations.configureEach {
      if (isPlatformConfigurationName(name)) {
        dependencies {
          for (bom in boms) {
            add(name, platform(bom))
          }
          add(name, platform(project(platformProject)))
        }
      }
    }
  }

  /**
   * We reject new `com.android.support` dependencies to eliminate the dependence on Jetifier. Note
   * we apply this on all projects (not just android projects) because some android dependencies are
   * plain jars that can be used in standard JVM projects.
   */
  private fun Project.checkAndroidXDependencies(slackProperties: SlackProperties) {
    if (!slackProperties.skipAndroidxCheck) {
      configurations.configureEach {
        resolutionStrategy {
          eachDependency {
            if (requested.group == "com.android.support") {
              throw IllegalArgumentException(
                "Legacy support library dependencies are no longer " +
                  "supported. To trace this dependency, run './gradlew " +
                  "checkJetifier -Pandroid.enableJetifier=true --no-configuration-cache"
              )
            }
          }
        }
      }
    }
  }

  /** Adds common configuration for Java projects. */
  private fun Project.configureJavaProject(
    jdkVersion: Int,
    jvmTargetVersion: Int,
    slackProperties: SlackProperties
  ) {
    plugins.withType<JavaBasePlugin>().configureEach {
      extensions.configure<JavaPluginExtension> {
        val version = JavaVersion.toVersion(jvmTargetVersion)
        sourceCompatibility = version
        targetCompatibility = version
      }
      if (jdkVersion >= 9) {
        tasks.configureEach<JavaCompile> {
          if (!isAndroid) {
            logger.logWithTag("Configuring release option for $path")
            options.release.set(jvmTargetVersion)
          }
        }
      }
    }

    val javaToolchains by lazy { project.serviceOf<JavaToolchainService>() }

    tasks.withType<JavaCompile>().configureEach {
      // Keep parameter names, this is useful for annotation processors and static analysis tools
      options.compilerArgs.addAll(listOf("-parameters"))

      // Android is our lowest JVM target, so if we're an android project we'll always use that
      // source target.
      // TODO is this late enough to be safe?
      // TODO if we set it in android, does the config from this get safely ignored?
      // TODO re-enable in android at all after AGP 7.1
      if (!isAndroid) {
        val target = if (isAndroid) jvmTargetVersion else jdkVersion
        logger.logWithTag("Configuring toolchain for $path to $jdkVersion")
        javaCompiler.set(
          javaToolchains.compilerFor { languageVersion.set(JavaLanguageVersion.of(target)) }
        )
      }
    }

    configureErrorProne(slackProperties)
  }

  /**
   * Adds common configuration for error prone on Java projects. Note that this still uses
   * application of the error prone plugin as an opt-in marker for now, and is not applied to every
   * project.
   */
  private fun Project.configureErrorProne(slackProperties: SlackProperties) {
    val autoPatchEnabled = slackProperties.errorProneAutoPatch
    pluginManager.withPlugin("net.ltgt.nullaway") {
      val nullawayBaseline = slackProperties.nullawayBaseline

      val nullawayDep =
        slackProperties.versions.catalog.findLibrary("errorProne-nullaway").orElseThrow {
          IllegalStateException("Could not find errorProne-nullaway in the catalog")
        }
      dependencies { add("errorprone", nullawayDep) }

      tasks.withType<JavaCompile>().configureEach {
        val nullAwaySeverity =
          if (name.contains("test", ignoreCase = true)) {
            CheckSeverity.OFF
          } else {
            CheckSeverity.ERROR
          }
        options.errorprone.nullaway {
          severity.set(nullAwaySeverity)
          annotatedPackages.add("slack")
          checkOptionalEmptiness.set(true)
          if (autoPatchEnabled && nullawayBaseline) {
            suggestSuppressions.set(true)
            autoFixSuppressionComment.set("Nullability issue auto-patched by NullAway.")
            castToNonNullMethod.set("slack.commons.JavaPreconditions.castToNotNull")
          }
        }
      }
    }
    pluginManager.withPlugin("net.ltgt.errorprone") {
      dependencies.add("errorprone", SlackDependencies.ErrorProne.core)

      val isAndroidProject = isAndroid

      tasks.withType<JavaCompile>().configureEach {
        options.errorprone {
          disableWarningsInGeneratedCode.set(true)
          excludedPaths.set(".*/build/generated/.*") // The EP flag alone isn't enough
          // https://github.com/google/error-prone/issues/2092
          disable("HidingField")
          error(*slackTools().globalConfig.errorProneCheckNamesAsErrors.toTypedArray())

          if (isAndroidProject) {
            options.compilerArgs.add("-XDandroidCompatible=true")
          }

          // Enable autopatching via "-PepAutoPatch=true". This patches in-place and requires a
          // recompilation after.
          // This could be useful to enable on CI + a git porcelain check to see if there's any
          // patchable error prone
          // fixes.
          if (autoPatchEnabled) {
            // Always log this verbosely
            logger.lifecycle("Enabling error-prone auto-patching on ${project.path}:$name")
            errorproneArgs.addAll(
              "-XepPatchChecks:${ERROR_PRONE_CHECKS.joinToString(",")}",
              "-XepPatchLocation:IN_PLACE"
            )
          }
        }
      }
    }
  }

  @Suppress("LongMethod")
  private fun Project.configureAndroidProjects(
    globalConfig: GlobalConfig,
    slackExtension: SlackExtension,
    jvmTargetVersion: Int,
    slackProperties: SlackProperties
  ) {
    val javaVersion = JavaVersion.toVersion(jvmTargetVersion)
    val lintErrorsOnly = slackProperties.lintErrorsOnly

    val commonComponentsExtension =
      Action<AndroidComponentsExtension<*, *, *>> {
        val variantsToDisable =
          slackProperties.disabledVariants?.splitToSequence(",")?.associate {
            val (flavorName, buildType) = it.split("+")
            flavorName to buildType
          }
            ?: emptyMap()
        if (variantsToDisable.isNotEmpty()) {
          val isApp = this is ApplicationAndroidComponentsExtension
          for ((flavorName, buildType) in variantsToDisable) {
            val selector =
              selector().withBuildType(buildType).withFlavor("environment" to flavorName)
            beforeVariants(selector) { builder ->
              builder.enable = false
              builder.enableUnitTest = false
              if (builder is HasAndroidTestBuilder) {
                builder.enableAndroidTest =
                  slackExtension.androidHandler.featuresHandler.androidTest.getOrElse(false)
              }
            }
          }
          if (isApp) {
            beforeVariants { builder -> builder.enableUnitTest = false }
          }
        }
      }

    val shouldApplyCacheFixPlugin = slackProperties.enableAndroidCacheFix
    val sdkVersions by lazy { slackProperties.requireAndroidSdkProperties() }
    val commonBaseExtensionConfig: BaseExtension.() -> Unit = {
      if (shouldApplyCacheFixPlugin) {
        apply(plugin = "org.gradle.android.cache-fix")
      }

      compileSdkVersion(sdkVersions.compileSdk)
      slackProperties.ndkVersion?.let { ndkVersion = it }
      defaultConfig {
        // TODO this won't work with SDK previews but will fix in a followup
        minSdk = sdkVersions.minSdk
        vectorDrawables.useSupportLibrary = true
        // Default to the standard android runner, but note this is overridden in :app
        testInstrumentationRunner = "androidx.test.runner.AndroidJUnitRunner"
      }

      compileOptions {
        sourceCompatibility = javaVersion
        targetCompatibility = javaVersion
        isCoreLibraryDesugaringEnabled = true
      }

      dependencies.add(
        Configurations.CORE_LIBRARY_DESUGARING,
        SlackDependencies.Google.coreLibraryDesugaring
      )

      testOptions {
        animationsDisabled = true

        if (booleanProperty("orchestrator")) {
          logger.info(
            "[android.testOptions]: Configured to run tests with Android Test Orchestrator"
          )
          execution = "ANDROIDX_TEST_ORCHESTRATOR"
        } else {
          logger.debug(
            "[android.testOptions]: Configured to run tests without Android Test Orchestrator"
          )
        }

        // Added to avoid unimplemented exceptions in some of the unit tests that have simple
        // android dependencies like checking whether code is running on main thread.
        // See https://developer.android.com/training/testing/unit-testing/local-unit-tests
        // #error-not-mocked for more details
        unitTests.isReturnDefaultValues = true
        unitTests.isIncludeAndroidResources = true

        // Configure individual Tests tasks.
        unitTests.all(
          typedClosureOf {
            //
            // Note that we can't configure this to _just_ be enabled for robolectric projects
            // based on dependencies unfortunately, as the task graph is already wired by the time
            // dependencies start getting resolved.
            //
            logger.debug("Configuring $name test task to depend on Robolectric jar downloads")
            dependsOn(globalConfig.updateRobolectricJarsTask)

            // Necessary for some OkHttp-using tests to work on JDK 11 in Robolectric
            // https://github.com/robolectric/robolectric/issues/5115
            systemProperty("javax.net.ssl.trustStoreType", "JKS")
          }
        )
      }
    }

    val objenesis2Version = slackProperties.versions.objenesis
    val prepareAndroidTestConfigurations = {
      configurations.configureEach {
        if (name.contains("androidTest", ignoreCase = true)) {
          // Cover for https://github.com/Kotlin/kotlinx.coroutines/issues/2023
          exclude("org.jetbrains.kotlinx", "kotlinx-coroutines-debug")
          objenesis2Version?.let {
            // Cover for https://github.com/mockito/mockito/pull/2024, as objenesis 3.x is not
            // compatible with Android SDK <26
            resolutionStrategy.force("org.objenesis:objenesis:$it")
          }
        }
      }
    }

    val composeCompilerVersion by lazy {
      slackProperties.versions.composeCompiler
        ?: error("Missing `compose-compiler` version in catalog")
    }

    pluginManager.withPlugin("com.android.base") {
      if (slackProperties.enableCompose) {
        dependencies.add("implementation", SlackDependencies.Androidx.Compose.runtime)
      }
    }

    pluginManager.withPlugin("com.android.application") {
      // Add slack-lint as lint checks source
      slackProperties.versions.bundles.commonLint.ifPresent { dependencies.add("lintChecks", it) }
      prepareAndroidTestConfigurations()
      configure<ApplicationAndroidComponentsExtension> {
        commonComponentsExtension.execute(this)
        // Disable unit tests on release variants, since it's unused
        // TODO maybe we want to disable release androidTest by default? (i.e. for slack kit
        //  playground, samples, etc)
        // TODO would be nice if we could query just non-debuggable build types.
        project.configure<ApplicationAndroidComponentsExtension> {
          beforeVariants { builder ->
            if (builder.buildType == "release") {
              builder.enableUnitTest = false
            }
          }
        }
      }
      configure<BaseAppModuleExtension> {
        commonBaseExtensionConfig()
        if (slackProperties.enableCompose) {
          configureCompose(project, isApp = true, composeCompilerVersion = composeCompilerVersion)
        }
        defaultConfig {
          // TODO this won't work with SDK previews but will fix in a followup
          targetSdk = sdkVersions.targetSdk
        }
        lint {
          lintConfig = rootProject.layout.projectDirectory.file("config/lint/lint.xml").asFile
          sarifReport = true
        }
        lint {
          // This check is _never_ up to date and makes network requests!
          disable += "NewerVersionAvailable"
          // These store qualified gradle caches in their paths and always change in baselines
          disable += "ObsoleteLintCustomCheck"
          // https://groups.google.com/g/lint-dev/c/Bj0-I1RIPyU/m/mlP5Jpe4AQAJ
          error += "ImplicitSamInstance"
          ignoreWarnings = lintErrorsOnly
          checkDependencies = true
          absolutePaths = false

          // Lint is weird in that it will generate a new baseline file and fail the build if a new
          // one was generated, even if empty.
          // If we're updating baselines, always take the baseline so that we populate it if absent.
          project
            .layout
            .projectDirectory
            .file("config/lint/baseline.xml")
            .asFile
            .takeIf { it.exists() || slackProperties.lintUpdateBaselines }
            ?.let { baseline = it }
        }
        packagingOptions {
          resources.excludes +=
            setOf(
              "META-INF/LICENSE.txt",
              "META-INF/LICENSE",
              "META-INF/NOTICE.txt",
              ".readme",
              "META-INF/maven/com.google.guava/guava/pom.properties",
              "META-INF/maven/com.google.guava/guava/pom.xml",
              "META-INF/DEPENDENCIES",
              "**/*.pro",
              "**/*.proto",
              // Metadata for coroutines not relevant to release builds
              "DebugProbesKt.bin",
              // Weird bazel build metadata brought in by Tink
              "build-data.properties",
              "LICENSE_*",
              // We don't know where this comes from but it's 5MB
              // https://slack-pde.slack.com/archives/C8EER3C04/p1621353426001500
              "annotated-jdk/**"
            )
          jniLibs.pickFirsts +=
            setOf(
              // Some libs like Flipper bring their own copy of common native libs (like C++) and we
              // need to de-dupe
              "**/*.so"
            )
        }
        buildTypes {
          getByName("debug") {
            // For upstream android libraries that just have a single release variant, use that.
            matchingFallbacks += "release"
            // Debug should be the default build type. This helps inform studio.
            isDefault = true
          }
        }
        signingConfigs.configureEach {
          enableV3Signing = true
          enableV4Signing = true
        }
        applicationVariants.configureEach {
          mergeAssetsProvider.configure {
            // This task is too expensive to cache while we have embedded emoji fonts
            outputs.cacheIf { false }
          }
        }

        PermissionChecks.configure(
          project = project,
          allowListActionGetter = { slackExtension.androidHandler.appHandler.allowlistAction }
        ) { taskName, file, allowListProvider ->
          tasks.register<CheckManifestPermissionsTask>(taskName) {
            group = LifecycleBasePlugin.VERIFICATION_GROUP
            description =
              "Checks merged manifest permissions against a known allowlist of permissions."
            permissionAllowlistFile.set(file)
            permissionAllowlist.set(allowListProvider)
          }
        }

        pluginManager.withPlugin("com.bugsnag.android.gradle") {
          // See SlackGradleUtil.shouldEnableBugsnagPlugin for more details on this logic
          buildTypes.configureEach {
            // We use withGroovyBuilder here because for the life of me I can't understand where to
            // set this in a strongly typed language.
            withGroovyBuilder {
              getProperty("ext").withGroovyBuilder {
                setProperty(
                  "enableBugsnag",
                  !isDebuggable && globalConfig.shouldEnableBugsnagOnRelease
                )
              }
            }
          }
        }
      }

      slackExtension.androidHandler.configureFeatures(project, slackProperties)
    }

    pluginManager.withPlugin("com.android.library") {
      // Add slack-lint as lint checks source
      slackProperties.versions.bundles.commonLint.ifPresent { dependencies.add("lintChecks", it) }
      prepareAndroidTestConfigurations()
      val isLibraryWithVariants = slackProperties.libraryWithVariants

      configure<LibraryAndroidComponentsExtension> {
        commonComponentsExtension.execute(this)
        if (!isLibraryWithVariants) {
          beforeVariants { variant ->
            when (variant.buildType) {
              "debug" -> {
                // Even in AGP 4 we can't fully remove this yet due to
                // https://issuetracker.google.com/issues/153684320
                variant.enable = false
              }
            }
          }
        }

        // Disable androidTest tasks in libraries unless they opt-in
        beforeVariants { builder ->
          builder.enableAndroidTest =
            slackExtension.androidHandler.featuresHandler.androidTest.getOrElse(false)
        }

        // Contribute these libraries to Fladle if they opt into it
        val androidTestApksAggregator =
          project.rootProject.tasks.named<AndroidTestApksTask>(AndroidTestApksTask.NAME)
        onVariants { variant ->
          val excluded =
            slackExtension.androidHandler.featuresHandler.androidTestExcludeFromFladle.getOrElse(
              false
            )
          if (!excluded) {
            variant.androidTest?.artifacts?.get(SingleArtifact.APK)?.let { apkArtifactsDir ->
              // Wire this up to the aggregator
              androidTestApksAggregator.configure { androidTestApkDirs.from(apkArtifactsDir) }
            }
          }
        }

        // namespace is not a property but we can hook into DSL finalizing to set it at the end
        // if the build script didn't declare one prior
        finalizeDsl { libraryExtension ->
          if (libraryExtension.namespace == null) {
            libraryExtension.namespace =
              "slack" +
                project
                  .path
                  .asSequence()
                  .mapNotNull {
                    when (it) {
                      // Skip dashes and underscores. We could camelcase but it looks weird in a
                      // package name
                      '-',
                      '_' -> null
                      // Use the project path as the real dot namespacing
                      ':' -> '.'
                      else -> it
                    }
                  }
                  .joinToString("")
          }
        }
      }
      configure<LibraryExtension> {
        commonBaseExtensionConfig()
        if (slackProperties.enableCompose) {
          configureCompose(project, isApp = false, composeCompilerVersion = composeCompilerVersion)
        }
        if (isLibraryWithVariants) {
          buildTypes {
            getByName("debug") {
              // For upstream android libraries that just have a single release variant, use that.
              matchingFallbacks += "release"
              // Debug should be the default build type. This helps inform studio.
              isDefault = true
            }
          }
        } else {
          buildTypes {
            getByName("release") {
              // Release should be the default build type. This helps inform studio.
              isDefault = true
            }
          }
          // Default testBuildType is "debug", but AGP doesn't relocate the testBuildType to
          // "release" automatically even if there's only one.
          testBuildType = "release"
        }
        // We don't set targetSdkVersion in libraries since this is controlled by the app.
      }

      slackExtension.androidHandler.configureFeatures(project, slackProperties)
    }
  }

  private fun configureCompose(project: Project, isApp: Boolean, composeCompilerVersion: String) {
    val commonExtensionConfig: CommonExtension<*, *, *, *>.() -> Unit = {
      buildFeatures { compose = true }
      composeOptions { kotlinCompilerExtensionVersion = composeCompilerVersion }
    }
    if (isApp) {
      project.configure<BaseAppModuleExtension> { commonExtensionConfig() }
    } else {
      project.configure<LibraryExtension> { commonExtensionConfig() }
    }
  }

  @Suppress("LongMethod")
  private fun Project.configureKotlinProjects(
    globalConfig: GlobalConfig,
    jdkVersion: Int?,
    jvmTargetVersion: Int,
    slackProperties: SlackProperties
  ) {
    val actualJvmTarget =
      if (jvmTargetVersion == 8) {
        "1.8"
      } else {
        jvmTargetVersion.toString()
      }

    pluginManager.withPlugin("io.gitlab.arturbosch.detekt") {
      // Configuration examples https://arturbosch.github.io/detekt/kotlindsl.html
      configure<DetektExtension> {
        toolVersion = slackProperties.versions.detekt
        config.from("$rootDir/config/detekt/detekt.yml")
        config.from("$rootDir/config/detekt/detekt-all.yml")

        baseline =
          if (globalConfig.mergeDetektBaselinesTask != null) {
            tasks.withType<DetektCreateBaselineTask>().configureEach {
              globalConfig.mergeDetektBaselinesTask.configure { baselineFiles.from(baseline) }
            }
            file("$buildDir/intermediates/detekt/baseline.xml")
          } else {
            file("$rootDir/config/detekt/baseline.xml")
          }
      }
    }

    pluginManager.withPlugin("org.jetbrains.kotlin.base") {
      configure<KotlinProjectExtension> { kotlinDaemonJvmArgs = globalConfig.kotlinDaemonArgs }
      @Suppress("SuspiciousCollectionReassignment")
      tasks.configureEach<KotlinCompile> {
        kotlinOptions {
          if (!slackProperties.allowWarnings && !name.contains("test", ignoreCase = true)) {
            allWarningsAsErrors = true
          }
          jvmTarget = actualJvmTarget
          freeCompilerArgs += kotlinCompilerArgs
          useK2 = slackProperties.useK2

          if (slackProperties.enableCompose && isAndroid) {
            freeCompilerArgs += "-Xskip-prerelease-check"
            // Flag to disable Compose's kotlin version check because they're often behind
            freeCompilerArgs +=
              listOf(
                "-P",
                "plugin:androidx.compose.compiler.plugins.kotlin:suppressKotlinVersionCompatibilityCheck=true"
              )
          }

          // Potentially useful for static analysis or annotation processors
          javaParameters = true
        }
      }

      if (jdkVersion != null) {
        configure<KotlinProjectExtension> {
          jvmToolchain { languageVersion.set(JavaLanguageVersion.of(jdkVersion)) }
        }
      }

      // Set Detekt's jvmTarget
      tasks.configureEach<Detekt> { jvmTarget = actualJvmTarget }

      configureFreeKotlinCompilerArgs()
      if (slackProperties.strictMode && slackProperties.strictValidateKtFilePresence) {
        // Verify that at least one `.kt` file is present in the project's `main` source set. This
        // is important for IC, as otherwise IC will not work!
        // https://youtrack.jetbrains.com/issue/KT-30980
        if (project.file("src/main").walkBottomUp().none { it.extension == "kt" }) {
          throw AssertionError(
            """
            '${project.path}' is a Kotlin project but does not contain any `.kt` files!

            Kotlin projects _must_ have at least one `.kt` file in the `src/main` source set! This
            is necessary in order for incremental compilation to work correctly (see
            https://youtrack.jetbrains.com/issue/KT-30980).

            If you have no files to add (resources-only projects, for instance), you can add a dummy
            compilation marker file like so:

            ```
            /**
             * This class exists solely to force kotlinc to produce incremental compilation
             * information. If we ever add meaningful Kotlin sources to this project, we can then
             * remove this class.
             *
             * Ref: https://youtrack.jetbrains.com/issue/KT-30980
             */
            @Suppress("UnusedPrivateClass")
            private abstract class ${
              CaseFormat.LOWER_HYPHEN.to(
                CaseFormat.UPPER_CAMEL,
                project.name
              )
            }CompilationMarker
            ```
            """.trimIndent()
          )
        }
      }
    }

<<<<<<< HEAD
=======
    pluginManager.withPlugin("io.gitlab.arturbosch.detekt") {
      // Configuration examples https://arturbosch.github.io/detekt/kotlindsl.html
      configure<DetektExtension> {
        toolVersion =
          slackProperties.versions.detekt ?: error("missing 'detekt' version in version catalog")
        rootProject.file("config/detekt/detekt.yml")
        slackProperties.detektConfigs?.let { configs ->
          for (configFile in configs) {
            config.from(rootProject.file(configFile))
          }
        }

        slackProperties.detektBaseline?.let { baselineFile ->
          baseline =
            if (globalConfig.mergeDetektBaselinesTask != null) {
              tasks.withType<DetektCreateBaselineTask>().configureEach {
                globalConfig.mergeDetektBaselinesTask.configure { baselineFiles.from(baseline) }
              }
              file("$buildDir/intermediates/detekt/baseline.xml")
            } else {
              file(rootProject.file(baselineFile))
            }
        }
      }
    }

>>>>>>> 5f572f6b
    pluginManager.withPlugin("org.jetbrains.kotlin.jvm") {
      // Enable linting on pure JVM projects
      apply(plugin = "com.android.lint")
      // Add slack-lint as lint checks source
      slackProperties.versions.bundles.commonLint.ifPresent { dependencies.add("lintChecks", it) }
    }

    pluginManager.withPlugin("org.jetbrains.kotlin.android") {
      // Configure kotlin sources in Android projects
      configure<BaseExtension> {
        sourceSets.configureEach {
          val nestedSourceDir = "src/$name/kotlin"
          val dir = File(projectDir, nestedSourceDir)
          if (dir.exists()) {
            // Standard source set
            // Only added if it exists to avoid potentially adding empty source dirs
            java.srcDirs(layout.projectDirectory.dir(nestedSourceDir))
          }
        }
      }
    }

    pluginManager.withPlugin("org.jetbrains.kotlin.android.extensions") {
      throw GradleException(
        "Don't use the deprecated 'android.extensions' plugin, switch to " +
          "'plugin.parcelize' instead."
      )
    }

    pluginManager.withPlugin("org.jetbrains.kotlin.kapt") {
      configure<KaptExtension> {
        // By default, Kapt replaces unknown types with `NonExistentClass`. This flag asks kapt
        // to infer the type, which is useful for processors that reference to-be-generated
        // classes.
        // https://kotlinlang.org/docs/reference/kapt.html#non-existent-type-correction
        correctErrorTypes = true

        // Maps source errors to Kotlin sources rather than Java stubs
        // Disabled because this triggers a bug in kapt on android 30
        // https://github.com/JetBrains/kotlin/pull/3610
        mapDiagnosticLocations = false
      }

      // See doc on the property for details
      if (!slackProperties.enableKaptInTests) {
        tasks.configureEach {
          if (name.startsWith("kapt") && name.endsWith("TestKotlin", ignoreCase = true)) {
            enabled = false
          }
        }
      }
    }

    pluginManager.withPlugin("com.google.devtools.ksp") {
      configure<KspExtension> {
        // Don't run other plugins like Anvil in KSP's task
        blockOtherCompilerPlugins = true
      }
    }
  }

  /** Common configuration for annotation processors, such as standard options. */
  private fun Project.configureAnnotationProcessors() {
    logger.debug("Configuring any annotation processors on $path")
    val configs =
      APT_OPTION_CONFIGS.mapValues { (_, value) ->
        value.newConfigurer(this@configureAnnotationProcessors)
      }
    configurations.configureEach {
      // Try common case first
      val isApt =
        name in Configurations.Groups.APT ||
          // Try custom configs like testKapt, debugAnnotationProcessor, etc.
          Configurations.Groups.APT.any { name.endsWith(it, ignoreCase = true) }
      if (isApt) {
        val context = ConfigurationContext(project, this@configureEach)
        incoming.afterResolve {
          dependencies.forEach { dependency -> configs[dependency.name]?.configure(context) }
        }
      }
    }
  }

  /**
   * Configures per-dependency free Kotlin compiler args. This is necessary because otherwise
   * kotlinc will emit angry warnings.
   */
  private fun Project.configureFreeKotlinCompilerArgs() {
    logger.debug("Configuring specific Kotlin compiler args on $path")
    val once = AtomicBoolean()
    configurations.configureEach {
      if (isKnownConfiguration(name, Configurations.Groups.RUNTIME)) {
        incoming.afterResolve {
          dependencies.forEach { dependency ->
            KotlinArgConfigs.ALL[dependency.name]?.let { config ->
              if (once.compareAndSet(false, true)) {
                tasks.withType<KotlinCompile>().configureEach {
                  kotlinOptions {
                    @Suppress("SuspiciousCollectionReassignment") // This isn't suspicious
                    freeCompilerArgs += config.args
                  }
                }
              }
            }
          }
        }
      }
    }
  }

  companion object {
    private val APT_OPTION_CONFIGS: Map<String, AptOptionsConfig> =
      AptOptionsConfigs().associateBy { it.targetDependency }

    /** Top-level JVM plugin IDs. Usually only one of these is applied. */
    private val JVM_PLUGINS =
      setOf(
        "application",
        "java",
        "java-library",
        "org.jetbrains.kotlin.jvm",
        "com.android.library",
        "com.android.application"
      )

    private fun isKnownConfiguration(configurationName: String, knownNames: Set<String>): Boolean {
      // Try trimming the flavor by just matching the suffix
      return knownNames.any { platformConfig ->
        configurationName.endsWith(platformConfig, ignoreCase = true)
      }
    }

    /**
     * Best effort fuzzy matching on known configuration names that we want to opt into platforming.
     * We don't blanket apply them to all configurations because
     */
    internal fun isPlatformConfigurationName(name: String): Boolean {
      // Kapt/ksp/compileOnly are special cases since they can be combined with others
      val isKaptOrCompileOnly =
        name.startsWith(Configurations.KAPT, ignoreCase = true) ||
          name.startsWith(Configurations.KSP, ignoreCase = true) ||
          name == Configurations.COMPILE_ONLY
      if (isKaptOrCompileOnly) {
        return true
      }
      return isKnownConfiguration(name, Configurations.Groups.PLATFORM)
    }
  }
}

internal interface KotlinArgConfig {
  val targetDependency: String
  val args: Set<String>
}

@Suppress("unused") // Nested classes here are looked up reflectively
internal object KotlinArgConfigs {

  val ALL: Map<String, KotlinArgConfig> by lazy {
    KotlinArgConfigs::class
      .nestedClasses
      .map { it.objectInstance }
      .filterIsInstance<KotlinArgConfig>()
      .associateBy { it.targetDependency }
  }

  object Coroutines : KotlinArgConfig {
    override val targetDependency: String = "kotlinx-coroutines-core"
    override val args =
      setOf(
        "-opt-in=kotlinx.coroutines.ExperimentalCoroutinesApi",
        "-opt-in=kotlinx.coroutines.FlowPreview"
      )
  }
}

/** A simple context for the current configuration being processed. */
internal data class ConfigurationContext(val project: Project, val configuration: Configuration) {
  val isKaptConfiguration = configuration.name.endsWith("kapt", ignoreCase = true)
}

/**
 * A common interface for configuration of annotation processors. It's recommended to make
 * implementers of this interface `object` types. The pipeline for configuration of projects will
 * appropriately call [newConfigurer] per-project to create a project-local context.
 */
internal interface AptOptionsConfig {

  /**
   * The targeted dependency of this config. This should be treated as the maven artifact ID of the
   * dependency, such as "dagger-compiler". This should ideally also be a constant.
   */
  val targetDependency: String

  /** @return a new [AptOptionsConfigurer] for this config on the target [project]. */
  fun newConfigurer(project: Project): AptOptionsConfigurer

  interface AptOptionsConfigurer {

    val project: Project

    /**
     * Configure appropriate annotation processor options on the given [project] given the current
     * [configurationContext].
     */
    fun configure(configurationContext: ConfigurationContext)
  }
}

/**
 * A basic [BasicAptOptionsConfig] that makes setup ceremony easier for common cases. This tries to
 * ensure an optimized configuration that avoids object/action allocations and simplify wiring into
 * our different common project types.
 *
 * The general usage that you define a top level object that extends this and override the necessary
 * properties.
 *
 * ```
 * object ButterKnifeAptOptionsConfig : BasicAptOptionsConfig() {
 *   override val targetDependency: String = "butterknife-compiler"
 *   override val globalOptions: Map<String, String> = mapOf("butterknife.minSdk" to "21")
 * }
 * ```
 */
internal abstract class BasicAptOptionsConfig : AptOptionsConfig {
  private val rawAptCompilerOptions by lazy {
    globalOptions.map { (option, value) -> "-A$option=$value" }
  }

  open val name: String = this::class.java.simpleName
  open val globalOptions: Map<String, String> = emptyMap()

  val javaCompileAptAction =
    Action<JavaCompile> { options.compilerArgs.addAll(rawAptCompilerOptions) }

  final override fun newConfigurer(project: Project): AptOptionsConfigurer {
    return newConfigurer(project, BasicAptOptionsConfigurer(project, this))
  }

  /**
   * Optional callback with the created basic configurer. By default this just returns that created
   * instance, but you can optionally override this to customize the behavior. Using class
   * delegation is recommended to simplify reuse.
   */
  open fun newConfigurer(
    project: Project,
    basicConfigurer: AptOptionsConfigurer
  ): AptOptionsConfigurer = basicConfigurer

  private class BasicAptOptionsConfigurer(
    override val project: Project,
    private val baseConfig: BasicAptOptionsConfig
  ) : AptOptionsConfigurer {

    private val baseBuildTypeAction =
      Action<BuildType> {
        project.logger.debug(
          "${baseConfig.name}: Adding javac apt options to android project " +
            "${project.path} at buildType $name"
        )
        baseConfig.globalOptions.forEach { (key, value) ->
          javaCompileOptions.annotationProcessorOptions.arguments[key] = value
        }
      }

    private val javaLibraryAction =
      Action<Any> {
        // Implicitly not using Kotlin because we would have to use Kapt
        project.logger.debug(
          "${baseConfig.name}: Adding javac apt options to android project ${project.path}"
        )
        project.tasks.withType(JavaCompile::class.java, baseConfig.javaCompileAptAction)
      }

    override fun configure(configurationContext: ConfigurationContext) =
      with(configurationContext.project) {
        if (configurationContext.isKaptConfiguration) {
          logger.debug("${baseConfig.name}: Adding kapt arguments to $path")
          configure<KaptExtension> {
            arguments { baseConfig.globalOptions.forEach { (key, value) -> arg(key, value) } }
          }
        } else {
          project.pluginManager.withPlugin("com.android.application") {
            logger.debug(
              "${baseConfig.name}: Adding javac apt options to android application project $path"
            )
            configure<AppExtension> { buildTypes.configureEach(baseBuildTypeAction) }
          }
          project.pluginManager.withPlugin("com.android.library") {
            logger.debug(
              "${baseConfig.name}: Adding javac apt options to android library project $path"
            )
            configure<LibraryExtension> { buildTypes.configureEach(baseBuildTypeAction) }
          }
          project.pluginManager.withPlugin("java", javaLibraryAction)
          project.pluginManager.withPlugin("java-library", javaLibraryAction)
        }
      }
  }
}

/**
 * All [AptOptionsConfig] types. Please follow the standard structure of one object per config and
 * don't add any other types. This ensures that [invoke] works smoothly.
 */
@Suppress("unused") // Nested classes here are looked up reflectively
internal object AptOptionsConfigs {

  operator fun invoke(): List<AptOptionsConfig> =
    AptOptionsConfigs::class
      .nestedClasses
      .map { it.objectInstance }
      .filterIsInstance<AptOptionsConfig>()

  object Dagger : BasicAptOptionsConfig() {
    override val targetDependency: String = "dagger-compiler"
    override val globalOptions: Map<String, String> =
      mapOf(
        "dagger.warnIfInjectionFactoryNotGeneratedUpstream" to "enabled",
        // New error messages. Feedback should go to https://github.com/google/dagger/issues/1769
        "dagger.experimentalDaggerErrorMessages" to "enabled",
        // Fast init mode for improved dagger perf on startup:
        // https://dagger.dev/dev-guide/compiler-options.html
        "dagger.fastInit" to "enabled"
      )
  }

  object Moshi : BasicAptOptionsConfig() {
    override val targetDependency: String = "moshi-kotlin-codegen"
    override val globalOptions: Map<String, String> =
      mapOf("moshi.generated" to "javax.annotation.Generated")
  }
}<|MERGE_RESOLUTION|>--- conflicted
+++ resolved
@@ -742,19 +742,26 @@
     pluginManager.withPlugin("io.gitlab.arturbosch.detekt") {
       // Configuration examples https://arturbosch.github.io/detekt/kotlindsl.html
       configure<DetektExtension> {
-        toolVersion = slackProperties.versions.detekt
-        config.from("$rootDir/config/detekt/detekt.yml")
-        config.from("$rootDir/config/detekt/detekt-all.yml")
-
-        baseline =
-          if (globalConfig.mergeDetektBaselinesTask != null) {
-            tasks.withType<DetektCreateBaselineTask>().configureEach {
-              globalConfig.mergeDetektBaselinesTask.configure { baselineFiles.from(baseline) }
+        toolVersion =
+          slackProperties.versions.detekt ?: error("missing 'detekt' version in version catalog")
+        rootProject.file("config/detekt/detekt.yml")
+        slackProperties.detektConfigs?.let { configs ->
+          for (configFile in configs) {
+            config.from(rootProject.file(configFile))
+          }
+        }
+
+        slackProperties.detektBaseline?.let { baselineFile ->
+          baseline =
+            if (globalConfig.mergeDetektBaselinesTask != null) {
+              tasks.withType<DetektCreateBaselineTask>().configureEach {
+                globalConfig.mergeDetektBaselinesTask.configure { baselineFiles.from(baseline) }
+              }
+              file("$buildDir/intermediates/detekt/baseline.xml")
+            } else {
+              file(rootProject.file(baselineFile))
             }
-            file("$buildDir/intermediates/detekt/baseline.xml")
-          } else {
-            file("$rootDir/config/detekt/baseline.xml")
-          }
+        }
       }
     }
 
@@ -833,35 +840,6 @@
       }
     }
 
-<<<<<<< HEAD
-=======
-    pluginManager.withPlugin("io.gitlab.arturbosch.detekt") {
-      // Configuration examples https://arturbosch.github.io/detekt/kotlindsl.html
-      configure<DetektExtension> {
-        toolVersion =
-          slackProperties.versions.detekt ?: error("missing 'detekt' version in version catalog")
-        rootProject.file("config/detekt/detekt.yml")
-        slackProperties.detektConfigs?.let { configs ->
-          for (configFile in configs) {
-            config.from(rootProject.file(configFile))
-          }
-        }
-
-        slackProperties.detektBaseline?.let { baselineFile ->
-          baseline =
-            if (globalConfig.mergeDetektBaselinesTask != null) {
-              tasks.withType<DetektCreateBaselineTask>().configureEach {
-                globalConfig.mergeDetektBaselinesTask.configure { baselineFiles.from(baseline) }
-              }
-              file("$buildDir/intermediates/detekt/baseline.xml")
-            } else {
-              file(rootProject.file(baselineFile))
-            }
-        }
-      }
-    }
-
->>>>>>> 5f572f6b
     pluginManager.withPlugin("org.jetbrains.kotlin.jvm") {
       // Enable linting on pure JVM projects
       apply(plugin = "com.android.lint")
