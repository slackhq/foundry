--- conflicted
+++ resolved
@@ -86,19 +86,9 @@
         incoming.afterResolve {
           dependencies.forEach { dependency ->
             if (dependency.name == "eithernet") {
-<<<<<<< HEAD
-              target.tasks
-                .withType<org.jetbrains.kotlin.gradle.tasks.KotlinCompile>()
-                .configureEach {
-                  compilerOptions {
-                    freeCompilerArgs.add("-opt-in=com.slack.eithernet.ExperimentalEitherNetApi")
-                  }
-=======
               target.tasks.configureKotlinCompile {
-                kotlinOptions {
-                  @Suppress("SuspiciousCollectionReassignment")
-                  freeCompilerArgs += "-opt-in=com.slack.eithernet.ExperimentalEitherNetApi"
->>>>>>> 2638ada7
+                compilerOptions {
+                  freeCompilerArgs.add("-opt-in=com.slack.eithernet.ExperimentalEitherNetApi")
                 }
               }
             }
