/*
 * Copyright (C) 2022 Slack Technologies, LLC
 *
 * Licensed under the Apache License, Version 2.0 (the "License");
 * you may not use this file except in compliance with the License.
 * You may obtain a copy of the License at
 *
 *    https://www.apache.org/licenses/LICENSE-2.0
 *
 * Unless required by applicable law or agreed to in writing, software
 * distributed under the License is distributed on an "AS IS" BASIS,
 * WITHOUT WARRANTIES OR CONDITIONS OF ANY KIND, either express or implied.
 * See the License for the specific language governing permissions and
 * limitations under the License.
 */
package slack.gradle

import com.google.common.base.CaseFormat
import java.io.File
import java.util.Locale
import org.gradle.api.GradleException
import org.gradle.api.Project
import org.gradle.api.Task
import org.gradle.api.UnknownTaskException
import org.gradle.api.artifacts.VersionCatalog
import org.gradle.api.artifacts.VersionCatalogsExtension
import org.gradle.api.provider.Provider
import org.gradle.api.tasks.TaskContainer
import org.gradle.api.tasks.TaskProvider
import org.gradle.kotlin.dsl.named
import org.gradle.kotlin.dsl.withType
import slack.executeBlockingWithResult
import slack.gradle.agp.VersionNumber
import slack.gradle.dependencies.DependencyDef
import slack.gradle.dependencies.DependencyGroup
import slack.gradle.util.mapToBoolean

/** If true, this is currently running on GitHub Actions CI. */
public val Project.isActionsCi: Boolean
  get() = providers.environmentVariable("GITHUB_ACTIONS").mapToBoolean().getOrElse(false)

/** If true, this is currently running on Buildkite. */
public val Project.isBuildkite: Boolean
  get() = providers.environmentVariable("BUILDKITE").mapToBoolean().getOrElse(false)

/** If true, this is currently running on Jenkins CI. */
public val Project.isJenkins: Boolean
  get() = jenkinsHome.isPresent

/** If true, this is currently running on any CI. */
public val Project.isCi: Boolean
  get() = isJenkins || isActionsCi || isBuildkite

/** Useful helper for resolving a `group:name:version` bom notation for a [DependencyGroup]. */
internal fun DependencyGroup.toBomDependencyDef(): DependencyDef {
  checkNotNull(bomArtifact) { "No bom found for group ${this::class.simpleName}" }
  return DependencyDef(group, bomArtifact, gradleProperty = groupGradleProperty)
}

/**
 * If true, this is currently running on the Github Actions shadow job (see
 * .github/workflows/shadowBuild.yml).
 *
 * This is useful to gate changes that are incubating.
 */
internal val Project.isShadowJob: Boolean
  get() =
    isActionsCi && providers.environmentVariable("SLACK_SHADOW_JOB").mapToBoolean().getOrElse(false)

/** Returns the git branch this is running on. */
public fun Project.gitBranch(): Provider<String> {
  return when {
    isJenkins ->
      providers
        .environmentVariable("CHANGE_BRANCH")
        .orElse(providers.environmentVariable("BRANCH_NAME"))
    isBuildkite -> providers.environmentVariable("BUILDKITE_BRANCH")
    else ->
      provider {
        "git rev-parse --abbrev-ref HEAD"
          .executeBlockingWithResult(rootProject.rootDir)
          ?.lines()
          ?.get(0)
          ?.trim()
      }
  }
}

/**
 * We only enable bugsnag on CI branches starting with "release" (the prefix release team uses) or
 * main and disable the bugsnag gradle plugin in everywhere else to speed up build times. Note that
 * this includes a few things: preventing manifest modifications per-build, uploading mapping files
 * to their slow endpoints, etc.
 */
public val Project.shouldEnableBugsnagPlugin: Boolean
  get() {
    return (isCi) && gitBranch().map { it == "main" || it.startsWith("release") }.getOrElse(false)
  }

private const val GIT_VERSION_PREFIX = "git version "

/**
 * Parses a git [VersionNumber] from a given [gitVersion], usually from a command line `git
 * --version` output.
 */
internal fun parseGitVersion(gitVersion: String?): VersionNumber {
  if (!gitVersion.isNullOrBlank()) {
    val trimmed = gitVersion.trim()
    val split = trimmed.split("\n").map { it.trim() }
    val versionLine =
      if (split.size > 1) {
        split.first { it.startsWith(GIT_VERSION_PREFIX) }
      } else {
        split[0]
      }
    val version = versionLine.removePrefix("git version ")
    return VersionNumber.parse(version)
  }

  return VersionNumber.UNKNOWN
}

internal fun robolectricJars(gradleUserHomeDir: File, createDirsIfMissing: Boolean = true): File {
  val slackHome =
    File(gradleUserHomeDir, "slack").apply {
      if (createDirsIfMissing) {
        if (!exists()) {
          mkdir()
        }
      }
    }
  return File(slackHome, "robolectric-jars").apply {
    if (createDirsIfMissing) {
      if (!exists()) {
        mkdir()
      }
    }
  }
}

public fun Project.supportedLanguages(supportedLanguages: SupportedLanguagesEnum): List<String> {
  val slackProperties = SlackProperties(project)
  val gaLanguages = slackProperties.supportedLanguages.split(",")

  val internalLanguages = slackProperties.supportedLanguagesInternal.split(",")

  val betaLanguages = slackProperties.supportedLanguagesBeta.split(",")

  return when (supportedLanguages) {
    SupportedLanguagesEnum.GA -> gaLanguages.toList().filter { it.isNotBlank() }
    SupportedLanguagesEnum.INTERNAL ->
      internalLanguages.union(gaLanguages).toList().filter { it.isNotBlank() }
    SupportedLanguagesEnum.BETA ->
      betaLanguages.union(gaLanguages).toList().filter { it.isNotBlank() }
  }
}

public enum class SupportedLanguagesEnum {
  /** Languages included in the GA release */
  GA,

  /** Languages included in internal builds */
  INTERNAL,

  /** Languages included in Beta builds */
  BETA
}

public val Project.fullGitSha: String
  get() {
    return "git rev-parse HEAD".executeBlockingWithResult(rootDir)
      ?: error("No full git sha found!")
  }

public val Project.gitSha: String
  get() {
    return "git rev-parse --short HEAD".executeBlockingWithResult(rootDir)
      ?: error("No git sha found!")
  }

public val Project.ciBuildNumber: Provider<String>
  get() {
    return providers
      .environmentVariable("BUILD_NUMBER")
      .orElse(providers.environmentVariable("BUILDKITE_BUILD_NUMBER"))
  }

public val Project.jenkinsHome: Provider<String>
  get() {
    return providers.environmentVariable("JENKINS_HOME")
  }

public val Project.usePrototypeAppId: Boolean
  get() {
    return SlackProperties(this).usePrototypeAppId
  }

// Exposed for use in projects since this uses an experimental API that's understood to be allowed
// here but not in
// downstream projects.
public fun String.safeCapitalize(): String {
  return capitalize(Locale.US)
}

/** Returns the variant used for `ciUnitTest` tasks on this (presumably) Android project. */
internal fun Project.ciUnitTestAndroidVariant(): String {
  val ciUnitTestVariant = SlackProperties(this).ciUnitTestVariant
  return ciUnitTestVariant.capitalize(Locale.US)
}

internal fun Project.jdkVersion(): Int {
  return SlackProperties(this).jdkVersion
}

internal fun Project.jvmTargetVersion(): Int {
  return SlackProperties(this).jvmTarget
}

internal fun Project.getVersionsCatalog(
  properties: SlackProperties = SlackProperties(this)
): VersionCatalog {
  return getVersionsCatalogOrNull(properties) ?: error("No versions catalog found!")
}

internal fun Project.getVersionsCatalogOrNull(
  properties: SlackProperties = SlackProperties(this)
): VersionCatalog? {
  val name = properties.versionCatalogName
  return try {
    project.extensions.getByType<VersionCatalogsExtension>().named(name)
  } catch (ignored: Exception) {
    null
  }
}

/** Returns a map of module identifiers to toml library reference aliases */
internal fun VersionCatalog.identifierMap(): Map<String, String> {
  return libraryAliases.associateBy { findLibrary(it).get().get().module.toString() }
}

/**
 * We want the following conversions:
 * - `bugsnag-gradle` -> `bugsnagGradle`
 * - `bugsnag_gradle` -> `bugsnagGradle`
 * - `bugsnag.gradle` -> `bugsnag-gradle`
 *
 * This is because `bugsnag-gradle` is converted to a nesting `bugsnag.gradle` in version accessors
 * and `bugsnag.gradle` is converted to `bugsnagGradle`. We've historically done the opposite with
 * gradle property versions though and used -/_ as separators in a continuous word and `.` for
 * nesting.
 */
internal fun tomlKey(key: String): String =
  key.replace("-", "%").replace(".", "-").replace("%", ".").replace("_", ".").snakeToCamel()

internal fun String.snakeToCamel(upper: Boolean = false): String {
  return buildString {
    var capNext = upper
    for (c in this@snakeToCamel) {
      if (c == '_' || c == '-' || c == '.') {
        capNext = true
        continue
      } else {
        if (capNext) {
          append(c.uppercaseChar())
          capNext = false
        } else {
          append(c)
        }
      }
    }
  }
}

<<<<<<< HEAD
private fun kebabCaseToCamelCase(s: String): String {
  return CaseFormat.LOWER_HYPHEN.to(CaseFormat.LOWER_CAMEL, s)
}

/**
 * Returns a project accessor representation of the given [projectPath].
 *
 * Example: `:libraries:foundation` -> `libraries.foundation`.
 */
internal fun convertProjectPathToAccessor(projectPath: String): String {
  return projectPath.removePrefix(":").split(":").joinToString(separator = ".") { segment ->
    kebabCaseToCamelCase(segment)
=======
/**
 * Similar to [TaskContainer.named], but waits until the task is registered if it doesn't exist,
 * yet. If the task is never registered, then this method will throw an error after the
 * configuration phase.
 */
internal inline fun <reified T : Task> Project.namedLazy(
  targetName: String,
  crossinline action: (TaskProvider<T>) -> Unit
) {
  try {
    action(tasks.named<T>(targetName))
    return
  } catch (ignored: UnknownTaskException) {}

  var didRun = false

  tasks.withType<T> {
    if (name == targetName) {
      action(tasks.named<T>(name))
      didRun = true
    }
  }

  afterEvaluate {
    if (!didRun) {
      throw GradleException("Didn't find task $name with type ${T::class}.")
    }
>>>>>>> 7d92d878
  }
}<|MERGE_RESOLUTION|>--- conflicted
+++ resolved
@@ -65,24 +65,25 @@
  */
 internal val Project.isShadowJob: Boolean
   get() =
-    isActionsCi && providers.environmentVariable("SLACK_SHADOW_JOB").mapToBoolean().getOrElse(false)
+      isActionsCi &&
+          providers.environmentVariable("SLACK_SHADOW_JOB").mapToBoolean().getOrElse(false)
 
 /** Returns the git branch this is running on. */
 public fun Project.gitBranch(): Provider<String> {
   return when {
     isJenkins ->
-      providers
-        .environmentVariable("CHANGE_BRANCH")
-        .orElse(providers.environmentVariable("BRANCH_NAME"))
+        providers
+            .environmentVariable("CHANGE_BRANCH")
+            .orElse(providers.environmentVariable("BRANCH_NAME"))
     isBuildkite -> providers.environmentVariable("BUILDKITE_BRANCH")
     else ->
-      provider {
-        "git rev-parse --abbrev-ref HEAD"
-          .executeBlockingWithResult(rootProject.rootDir)
-          ?.lines()
-          ?.get(0)
-          ?.trim()
-      }
+        provider {
+          "git rev-parse --abbrev-ref HEAD"
+              .executeBlockingWithResult(rootProject.rootDir)
+              ?.lines()
+              ?.get(0)
+              ?.trim()
+        }
   }
 }
 
@@ -108,11 +109,11 @@
     val trimmed = gitVersion.trim()
     val split = trimmed.split("\n").map { it.trim() }
     val versionLine =
-      if (split.size > 1) {
-        split.first { it.startsWith(GIT_VERSION_PREFIX) }
-      } else {
-        split[0]
-      }
+        if (split.size > 1) {
+          split.first { it.startsWith(GIT_VERSION_PREFIX) }
+        } else {
+          split[0]
+        }
     val version = versionLine.removePrefix("git version ")
     return VersionNumber.parse(version)
   }
@@ -122,13 +123,13 @@
 
 internal fun robolectricJars(gradleUserHomeDir: File, createDirsIfMissing: Boolean = true): File {
   val slackHome =
-    File(gradleUserHomeDir, "slack").apply {
-      if (createDirsIfMissing) {
-        if (!exists()) {
-          mkdir()
+      File(gradleUserHomeDir, "slack").apply {
+        if (createDirsIfMissing) {
+          if (!exists()) {
+            mkdir()
+          }
         }
       }
-    }
   return File(slackHome, "robolectric-jars").apply {
     if (createDirsIfMissing) {
       if (!exists()) {
@@ -149,9 +150,9 @@
   return when (supportedLanguages) {
     SupportedLanguagesEnum.GA -> gaLanguages.toList().filter { it.isNotBlank() }
     SupportedLanguagesEnum.INTERNAL ->
-      internalLanguages.union(gaLanguages).toList().filter { it.isNotBlank() }
+        internalLanguages.union(gaLanguages).toList().filter { it.isNotBlank() }
     SupportedLanguagesEnum.BETA ->
-      betaLanguages.union(gaLanguages).toList().filter { it.isNotBlank() }
+        betaLanguages.union(gaLanguages).toList().filter { it.isNotBlank() }
   }
 }
 
@@ -169,20 +170,20 @@
 public val Project.fullGitSha: String
   get() {
     return "git rev-parse HEAD".executeBlockingWithResult(rootDir)
-      ?: error("No full git sha found!")
+        ?: error("No full git sha found!")
   }
 
 public val Project.gitSha: String
   get() {
     return "git rev-parse --short HEAD".executeBlockingWithResult(rootDir)
-      ?: error("No git sha found!")
+        ?: error("No git sha found!")
   }
 
 public val Project.ciBuildNumber: Provider<String>
   get() {
     return providers
-      .environmentVariable("BUILD_NUMBER")
-      .orElse(providers.environmentVariable("BUILDKITE_BUILD_NUMBER"))
+        .environmentVariable("BUILD_NUMBER")
+        .orElse(providers.environmentVariable("BUILDKITE_BUILD_NUMBER"))
   }
 
 public val Project.jenkinsHome: Provider<String>
@@ -217,13 +218,13 @@
 }
 
 internal fun Project.getVersionsCatalog(
-  properties: SlackProperties = SlackProperties(this)
+    properties: SlackProperties = SlackProperties(this)
 ): VersionCatalog {
   return getVersionsCatalogOrNull(properties) ?: error("No versions catalog found!")
 }
 
 internal fun Project.getVersionsCatalogOrNull(
-  properties: SlackProperties = SlackProperties(this)
+    properties: SlackProperties = SlackProperties(this)
 ): VersionCatalog? {
   val name = properties.versionCatalogName
   return try {
@@ -250,7 +251,7 @@
  * nesting.
  */
 internal fun tomlKey(key: String): String =
-  key.replace("-", "%").replace(".", "-").replace("%", ".").replace("_", ".").snakeToCamel()
+    key.replace("-", "%").replace(".", "-").replace("%", ".").replace("_", ".").snakeToCamel()
 
 internal fun String.snakeToCamel(upper: Boolean = false): String {
   return buildString {
@@ -271,7 +272,6 @@
   }
 }
 
-<<<<<<< HEAD
 private fun kebabCaseToCamelCase(s: String): String {
   return CaseFormat.LOWER_HYPHEN.to(CaseFormat.LOWER_CAMEL, s)
 }
@@ -284,15 +284,17 @@
 internal fun convertProjectPathToAccessor(projectPath: String): String {
   return projectPath.removePrefix(":").split(":").joinToString(separator = ".") { segment ->
     kebabCaseToCamelCase(segment)
-=======
+  }
+}
+
 /**
  * Similar to [TaskContainer.named], but waits until the task is registered if it doesn't exist,
  * yet. If the task is never registered, then this method will throw an error after the
  * configuration phase.
  */
 internal inline fun <reified T : Task> Project.namedLazy(
-  targetName: String,
-  crossinline action: (TaskProvider<T>) -> Unit
+    targetName: String,
+    crossinline action: (TaskProvider<T>) -> Unit
 ) {
   try {
     action(tasks.named<T>(targetName))
@@ -312,6 +314,5 @@
     if (!didRun) {
       throw GradleException("Didn't find task $name with type ${T::class}.")
     }
->>>>>>> 7d92d878
   }
 }