--- conflicted
+++ resolved
@@ -31,11 +31,8 @@
                 serviceImplementation="com.slack.sgp.intellij.SkateProjectServiceImpl"/>
         <projectConfigurable instance="com.slack.sgp.intellij.SkateConfig"/>
         <errorHandler implementation="com.slack.sgp.intellij.SkateErrorHandler"/>
-<<<<<<< HEAD
+        <annotator language="kotlin" implementationClass="com.slack.sgp.intellij.modeltranslator.TranslatorAnnotator"/>
         <externalAnnotator language="kotlin" implementationClass="com.slack.sgp.intellij.featureflags.FeatureFlagAnnotator"/>
-=======
-        <annotator language="kotlin" implementationClass="com.slack.sgp.intellij.modeltranslator.TranslatorAnnotator"/>
->>>>>>> b05b4541
     </extensions>
 
     <applicationListeners>
