<!-- Plugin Configuration File. Read more: https://plugins.jetbrains.com/docs/intellij/plugin-configuration-file.html -->
<idea-plugin>
    <!-- Unique identifier of the plugin. It should be FQN. It cannot be changed between the plugin versions. -->
    <id>com.slack.intellij.skate</id>

    <!-- Public plugin name should be written in Title Case.
         Guidelines: https://plugins.jetbrains.com/docs/marketplace/plugin-overview-page.html#plugin-name -->
    <name>Skate</name>

    <!-- A displayed Vendor name or Organization ID displayed on the Plugins Page. -->
    <vendor email="oss@slack-corp.com" url="https://www.github.com/slackhq">Slack</vendor>

    <!-- Description of the plugin displayed on the Plugin Page and IDE Plugin Manager.
         Simple HTML elements (text formatting, paragraphs, and lists) can be added inside of <![CDATA[ ]]> tag.
         Guidelines: https://plugins.jetbrains.com/docs/marketplace/plugin-overview-page.html#plugin-description -->
    <description><![CDATA[
    A plugin for IntelliJ and Android Studio for faster Kotlin and Android development!
  ]]></description>

    <!-- Product and plugin compatibility requirements.
         Read more: https://plugins.jetbrains.com/docs/intellij/plugin-compatibility.html -->
    <depends>com.intellij.modules.platform</depends>
    <depends>org.intellij.plugins.markdown</depends>
    <depends>org.jetbrains.plugins.terminal</depends>
    <depends>org.jetbrains.kotlin</depends>
    <depends>org.jetbrains.android</depends>

    <!-- Extension points defined by the plugin.
         Read more: https://plugins.jetbrains.com/docs/intellij/plugin-extension-points.html -->
    <extensions defaultExtensionNs="com.intellij">
        <statusBarWidgetFactory implementation="com.slack.sgp.intellij.ui.CodeOwnerWidgetFactory" id="CodeOwnerWidget"/>
        <projectService
                serviceInterface="com.slack.sgp.intellij.SkateProjectService"
                serviceImplementation="com.slack.sgp.intellij.SkateProjectServiceImpl"/>
        <projectConfigurable instance="com.slack.sgp.intellij.SkateConfig" displayName="Skate Configuration"/>
        <errorHandler implementation="com.slack.sgp.intellij.SkateErrorHandler"/>
        <annotator language="kotlin" implementationClass="com.slack.sgp.intellij.modeltranslator.TranslatorAnnotator"/>
        <externalAnnotator language="kotlin" implementationClass="com.slack.sgp.intellij.featureflags.FeatureFlagAnnotator"/>
        <projectIndexingActivityHistoryListener implementation="com.slack.sgp.intellij.idemetrics.IndexingListener"/>
    </extensions>

    <applicationListeners>
        <listener class="com.slack.sgp.intellij.ProjectOpenCloseListener"
                  topic="com.intellij.openapi.project.ProjectManagerListener"/>
    </applicationListeners>
    <projectListeners>
        <listener
                class="com.slack.sgp.intellij.WhatsNewToolWindowListener"
                topic="com.intellij.openapi.wm.ex.ToolWindowManagerListener"/>
    </projectListeners>

    <actions>
<<<<<<< HEAD
        <group id="SlackGroup">
            <separator/>
            <action id="com.slack.sgp.intellij.projectgen.ProjectGenMenuAction"
                    class="com.slack.sgp.intellij.projectgen.ProjectGenMenuAction"
                    text="Slack Subproject"
                    description="Create a new Slack subproject">
                <add-to-group group-id="NewGroup" anchor="after" relative-to-action="Kotlin.NewFile"/>
            </action>
            <action id="com.slack.sgp.intellij.circuitgenerator.CircuitFeatureGenerator" class="com.slack.sgp.intellij.circuitgenerator.CircuitFeatureGenerator"
                    text="Circuit Feature"
                    description="Create a new Circuit Feature"
                    icon="KotlinBaseResourcesIcons.Kotlin">
                <add-to-group group-id="NewGroup" anchor="before" relative-to-action="com.slack.sgp.intellij.projectgen.ProjectGenMenuAction"/>
            </action>
            <action id="com.slack.sgp.intellij.circuitgenerator.UdfViewModelGenerator" class="com.slack.sgp.intellij.circuitgenerator.UdfViewModelGenerator"
                    text="UDF ViewModel convert"
                    description="Convert to UDF ViewModel"
                    icon="KotlinBaseResourcesIcons.Kotlin">
                <add-to-group group-id="NewGroup" anchor="after" relative-to-action="com.slack.sgp.intellij.circuitgenerator.CircuitFeatureGenerator"/>
            </action>
            <separator/>
        </group>
=======
        <action id="com.slack.sgp.intellij.projectgen.ProjectGenMenuAction"
                class="com.slack.sgp.intellij.projectgen.ProjectGenMenuAction"
                text="Slack Subproject"
                description="Create a new Slack subproject">
            <add-to-group group-id="NewGroup" anchor="last"/>
            <keyboard-shortcut first-keystroke="control shift P" keymap="$default"/>
        </action>
>>>>>>> 776ba204
    </actions>
</idea-plugin><|MERGE_RESOLUTION|>--- conflicted
+++ resolved
@@ -50,7 +50,6 @@
     </projectListeners>
 
     <actions>
-<<<<<<< HEAD
         <group id="SlackGroup">
             <separator/>
             <action id="com.slack.sgp.intellij.projectgen.ProjectGenMenuAction"
@@ -58,6 +57,7 @@
                     text="Slack Subproject"
                     description="Create a new Slack subproject">
                 <add-to-group group-id="NewGroup" anchor="after" relative-to-action="Kotlin.NewFile"/>
+                <keyboard-shortcut first-keystroke="control shift P" keymap="$default"/>
             </action>
             <action id="com.slack.sgp.intellij.circuitgenerator.CircuitFeatureGenerator" class="com.slack.sgp.intellij.circuitgenerator.CircuitFeatureGenerator"
                     text="Circuit Feature"
@@ -66,21 +66,12 @@
                 <add-to-group group-id="NewGroup" anchor="before" relative-to-action="com.slack.sgp.intellij.projectgen.ProjectGenMenuAction"/>
             </action>
             <action id="com.slack.sgp.intellij.circuitgenerator.UdfViewModelGenerator" class="com.slack.sgp.intellij.circuitgenerator.UdfViewModelGenerator"
-                    text="UDF ViewModel convert"
+                    text="UDF ViewModel Convert"
                     description="Convert to UDF ViewModel"
                     icon="KotlinBaseResourcesIcons.Kotlin">
                 <add-to-group group-id="NewGroup" anchor="after" relative-to-action="com.slack.sgp.intellij.circuitgenerator.CircuitFeatureGenerator"/>
             </action>
             <separator/>
         </group>
-=======
-        <action id="com.slack.sgp.intellij.projectgen.ProjectGenMenuAction"
-                class="com.slack.sgp.intellij.projectgen.ProjectGenMenuAction"
-                text="Slack Subproject"
-                description="Create a new Slack subproject">
-            <add-to-group group-id="NewGroup" anchor="last"/>
-            <keyboard-shortcut first-keystroke="control shift P" keymap="$default"/>
-        </action>
->>>>>>> 776ba204
     </actions>
 </idea-plugin>