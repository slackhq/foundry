/*
 * Copyright (C) 2023 Slack Technologies, LLC
 *
 * Licensed under the Apache License, Version 2.0 (the "License");
 * you may not use this file except in compliance with the License.
 * You may obtain a copy of the License at
 *
 *    https://www.apache.org/licenses/LICENSE-2.0
 *
 * Unless required by applicable law or agreed to in writing, software
 * distributed under the License is distributed on an "AS IS" BASIS,
 * WITHOUT WARRANTIES OR CONDITIONS OF ANY KIND, either express or implied.
 * See the License for the specific language governing permissions and
 * limitations under the License.
 */
package com.slack.sgp.intellij.ui

import com.intellij.openapi.project.Project
import com.intellij.openapi.ui.DialogPanel
import com.intellij.openapi.vfs.LocalFileSystem
import com.intellij.ui.components.JBCheckBox
import com.intellij.ui.dsl.builder.Cell
import com.intellij.ui.dsl.builder.Panel
import com.intellij.ui.dsl.builder.bindSelected
import com.intellij.ui.dsl.builder.bindText
import com.intellij.ui.dsl.builder.panel
import com.intellij.ui.dsl.builder.selected
import com.intellij.ui.layout.ComponentPredicate
import com.slack.sgp.intellij.SkateBundle
import com.slack.sgp.intellij.SkatePluginSettings
import java.io.File

internal class SkateConfigUI(
  private val settings: SkatePluginSettings,
  private val project: Project,
) {

  fun createPanel(): DialogPanel = panel {
    checkBoxRow()
    choosePathRow()
<<<<<<< HEAD
    enableProjectGenMenuAction()
=======
    featureFlagSettings()
>>>>>>> a3cd8f00
  }

  private fun Panel.checkBoxRow() {
    row(SkateBundle.message("skate.configuration.enableWhatsNew.title")) {
      checkBox(SkateBundle.message("skate.configuration.enableWhatsNew.description"))
        .bindSelected(
          getter = { settings.isWhatsNewEnabled },
          setter = { settings.isWhatsNewEnabled = it }
        )
    }
  }

  private fun Panel.choosePathRow() {
    row(SkateBundle.message("skate.configuration.choosePath.title")) {
      textFieldWithBrowseButton(
          SkateBundle.message("skate.configuration.choosePath.dialog.title"),
          project,
          FileChoosing.singleMdFileChooserDescriptor()
        )
        .bindText(
          getter = {
            LocalFileSystem.getInstance().extractPresentableUrl(settings.whatsNewFilePath)
          },
          setter = {
            if (File(it).isFile) {
              val absolutePath = LocalFileSystem.getInstance().findFileByPath(it)?.path.orEmpty()
              val projectPath = project.basePath ?: ""
              val relativePath = absolutePath.removePrefix(projectPath).removePrefix("/")
              settings.whatsNewFilePath = relativePath
            } else {
              settings.whatsNewFilePath = ""
            }
          }
        )
        .enabled(settings.isWhatsNewEnabled)
    }
  }

<<<<<<< HEAD
  private fun Panel.enableProjectGenMenuAction() {
    row(SkateBundle.message("skate.configuration.enableProjectGenMenuAction.title")) {
      checkBox(SkateBundle.message("skate.configuration.enableProjectGenMenuAction.description"))
        .bindSelected(
          getter = { settings.isProjectGenMenuActionEnabled },
          setter = { settings.isProjectGenMenuActionEnabled = it }
        )
=======
  private fun Panel.featureFlagSettings() {
    lateinit var linkifiedFeatureFlagsCheckBox: Cell<JBCheckBox>

    row(SkateBundle.message("skate.configuration.enableFeatureFlagLinking.title")) {
      linkifiedFeatureFlagsCheckBox =
        checkBox(SkateBundle.message("skate.configuration.enableFeatureFlagLinking.description"))
          .bindSelected(
            getter = { settings.isLinkifiedFeatureFlagsEnabled },
            setter = { settings.isLinkifiedFeatureFlagsEnabled = it }
          )
    }

    bindAndValidateTextFieldRow(
      titleMessageKey = "skate.configuration.featureFlagAnnotation.title",
      getter = { settings.featureFlagAnnotation },
      setter = { settings.featureFlagAnnotation = it },
      errorMessageKey = "skate.configuration.featureFlagFieldEmpty.error",
      enabledCondition = linkifiedFeatureFlagsCheckBox.selected
    )

    bindAndValidateTextFieldRow(
      titleMessageKey = "skate.configuration.featureFlagBaseUrl.title",
      getter = { settings.featureFlagBaseUrl },
      setter = { settings.featureFlagBaseUrl = it },
      errorMessageKey = "skate.configuration.featureFlagFieldEmpty.error",
      enabledCondition = linkifiedFeatureFlagsCheckBox.selected
    )
  }

  private fun Panel.bindAndValidateTextFieldRow(
    titleMessageKey: String,
    getter: () -> String?,
    setter: (String) -> Unit,
    errorMessageKey: String,
    enabledCondition: ComponentPredicate? = null
  ) {
    row(SkateBundle.message(titleMessageKey)) {
      textField()
        .bindText(getter = { getter().orEmpty() }, setter = setter)
        .validationOnApply {
          if (it.text.isBlank()) error(SkateBundle.message(errorMessageKey)) else null
        }
        .validationOnInput {
          if (it.text.isBlank()) error(SkateBundle.message(errorMessageKey)) else null
        }
        .apply { enabledCondition?.let { enabledIf(it) } }
>>>>>>> a3cd8f00
    }
  }
}<|MERGE_RESOLUTION|>--- conflicted
+++ resolved
@@ -38,11 +38,8 @@
   fun createPanel(): DialogPanel = panel {
     checkBoxRow()
     choosePathRow()
-<<<<<<< HEAD
     enableProjectGenMenuAction()
-=======
     featureFlagSettings()
->>>>>>> a3cd8f00
   }
 
   private fun Panel.checkBoxRow() {
@@ -81,7 +78,6 @@
     }
   }
 
-<<<<<<< HEAD
   private fun Panel.enableProjectGenMenuAction() {
     row(SkateBundle.message("skate.configuration.enableProjectGenMenuAction.title")) {
       checkBox(SkateBundle.message("skate.configuration.enableProjectGenMenuAction.description"))
@@ -89,7 +85,9 @@
           getter = { settings.isProjectGenMenuActionEnabled },
           setter = { settings.isProjectGenMenuActionEnabled = it }
         )
-=======
+    }
+  }
+
   private fun Panel.featureFlagSettings() {
     lateinit var linkifiedFeatureFlagsCheckBox: Cell<JBCheckBox>
 
@@ -136,7 +134,6 @@
           if (it.text.isBlank()) error(SkateBundle.message(errorMessageKey)) else null
         }
         .apply { enabledCondition?.let { enabledIf(it) } }
->>>>>>> a3cd8f00
     }
   }
 }