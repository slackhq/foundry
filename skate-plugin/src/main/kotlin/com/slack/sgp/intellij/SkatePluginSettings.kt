--- conflicted
+++ resolved
@@ -25,12 +25,12 @@
 @VisibleForTesting
 internal const val DEFAULT_TRANSLATOR_SOURCE_MODELS_PACKAGE_NAME = "slack.api.schemas"
 @VisibleForTesting internal const val DEFAULT_TRANSLATOR_FILE_NAME_SUFFIX = "Translator.kt"
+internal const val DEFAULT_PROJECT_GEN_CLI_COMMAND = "./slackw generate-project"
 
 /** Manages user-specific settings for the Skate plugin */
 @Service(Service.Level.PROJECT)
 @State(name = "SkatePluginSettings", storages = [Storage("skate.xml")])
 class SkatePluginSettings : SimplePersistentStateComponent<SkatePluginSettings.State>(State()) {
-
   var whatsNewFilePath: String
     get() = state.whatsNewFilePath ?: "WHATSNEW.md"
     set(value) {
@@ -43,12 +43,6 @@
       state.isWhatsNewEnabled = value
     }
 
-<<<<<<< HEAD
-  var isProjectGenMenuActionEnabled: Boolean
-    get() = state.isProjectGenMenuActionEnabled
-    set(value) {
-      state.isProjectGenMenuActionEnabled = value
-=======
   var translatorSourceModelsPackageName: String
     get() = state.translatorSourceModelsPackageName ?: DEFAULT_TRANSLATOR_SOURCE_MODELS_PACKAGE_NAME
     set(value) {
@@ -59,17 +53,26 @@
     get() = state.translatorFileNameSuffix ?: DEFAULT_TRANSLATOR_FILE_NAME_SUFFIX
     set(value) {
       state.translatorFileNameSuffix = value
->>>>>>> b05b4541
+    }
+
+  var isProjectGenMenuActionEnabled: Boolean
+    get() = state.isProjectGenMenuActionEnabled
+    set(value) {
+      state.isProjectGenMenuActionEnabled = value
+    }
+
+  var projectGenRunCommand: String
+    get() = state.projectGenCliCommand ?: DEFAULT_PROJECT_GEN_CLI_COMMAND
+    set(value) {
+      state.projectGenCliCommand = value
     }
 
   class State : BaseState() {
     var whatsNewFilePath by string()
     var isWhatsNewEnabled by property(true)
-<<<<<<< HEAD
-    var isProjectGenMenuActionEnabled by property(true)
-=======
     var translatorSourceModelsPackageName by string()
     var translatorFileNameSuffix by string()
->>>>>>> b05b4541
+    var isProjectGenMenuActionEnabled by property(true)
+    var projectGenCliCommand by string()
   }
 }