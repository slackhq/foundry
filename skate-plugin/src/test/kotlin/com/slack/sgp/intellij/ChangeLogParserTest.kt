--- conflicted
+++ resolved
@@ -20,35 +20,27 @@
 import org.junit.Test
 
 class ChangeLogParserTest {
+  // test with no entries and null changelogstring
   @Test
-  fun `test with no entries and null changelogstring`() {
+  fun testNoEntries() {
     val (changeLogString, latestEntry) = ChangelogParser.readFile("", null)
     assertThat(changeLogString).isNull()
     assertThat(latestEntry).isEqualTo(LocalDate.now())
   }
 
+  // test with one entry, no previous entry
   @Test
-<<<<<<< HEAD
-  fun `test with one entry, no previous entry`() {
+  fun testSingleEntryNullPreviousEntry() {
     val input = "2023-06-28\nBug fixes\nNew features"
-=======
-  fun testSingleEntryNullPreviousEntry() {
-    val input = """
-      2023-06-28
-      ----------
-      
-      - Bug fixes
-      - New features
-    """.trimIndent()
->>>>>>> e88b058c
     val expectedDate = LocalDate.of(2023, 6, 28)
     val (changeLogString, latestEntry) = ChangelogParser.readFile(input, null)
     assertThat(changeLogString).isNull()
     assertThat(latestEntry).isEqualTo(expectedDate)
   }
 
+  // test with mutliple entries, and no previous entry
   @Test
-  fun `test with mutliple entries, and no previous entry`() {
+  fun testMultipleEntriesNullPreviousEntry() {
     val input = "2023-06-28\nBug fixes\nNew features\n2023-06-27\nOther changes"
     val expectedDate = LocalDate.of(2023, 6, 28)
     val expectedString = "2023-06-28\nBug fixes\nNew features"
@@ -57,8 +49,9 @@
     assertThat(latestEntry).isEqualTo(expectedDate)
   }
 
+  // test with multiple entries, where the previous is the same as the latest
   @Test
-  fun `test with multiple entries, where the previous is the same as the latest`() {
+  fun testPreviousEntrySameAsLatest() {
     val input = "2023-06-28\nBug fixes\nNew features\n2023-06-27\nOther changes"
     val expectedDate = LocalDate.of(2023, 6, 28)
     val (changeLogString, latestEntry) = ChangelogParser.readFile(input, LocalDate.of(2023, 6, 28))
@@ -66,8 +59,9 @@
     assertThat(latestEntry).isEqualTo(expectedDate)
   }
 
+  // test with a previous entry not in the change log
   @Test
-  fun `test with a previous entry not in the change log`() {
+  fun testPreviousEntryNotInChangeLog() {
     val input = "2023-06-28\nBug fixes\nNew features\n2023-06-27\nOther changes"
     val expectedDate = LocalDate.of(2023, 6, 28)
     val expectedString = "2023-06-28\nBug fixes\nNew features\n2023-06-27\nOther changes"
